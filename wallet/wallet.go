package wallet

import (
<<<<<<< HEAD
	"crypto/aes"
	"crypto/cipher"
	"crypto/rand"
	"crypto/sha256"
	"errors"
	"fmt"
	ec "github.com/bitcoin-sv/go-sdk/primitives/ec"
	sighash "github.com/bitcoin-sv/go-sdk/transaction/sighash"
	transaction "github.com/bitcoin-sv/go-sdk/transaction/sighash"
	"io"
=======
	ec "github.com/bsv-blockchain/go-sdk/primitives/ec"
	sighash "github.com/bsv-blockchain/go-sdk/transaction/sighash"
	transaction "github.com/bsv-blockchain/go-sdk/transaction/sighash"
>>>>>>> c31fbfbe
)

type SecurityLevel int

var (
	SecurityLevelSilent                  SecurityLevel = 0
	SecurityLevelEveryApp                SecurityLevel = 1
	SecurityLevelEveryAppAndCounterparty SecurityLevel = 2
)

type WalletProtocol struct {
	SecurityLevel SecurityLevel
	Protocol      string
}

type CounterpartyType int

const (
	CounterpartyTypeAnyone CounterpartyType = 0
	CounterpartyTypeSelf   CounterpartyType = 1
	CounterpartyTypeOther  CounterpartyType = 2
)

type WalletCounterparty struct {
	Type         CounterpartyType
	Counterparty *ec.PublicKey
}

type Wallet struct {
	privateKey *ec.PrivateKey
	publicKey  *ec.PublicKey
	keyDeriver *KeyDeriver
}

func NewWallet(privateKey *ec.PrivateKey) *Wallet {
	return &Wallet{
		privateKey: privateKey,
		publicKey:  privateKey.PubKey(),
		keyDeriver: NewKeyDeriver(privateKey),
	}
}

type WalletEncryptionArgs struct {
	ProtocolID       WalletProtocol
	KeyID            string
	Counterparty     WalletCounterparty
	Privileged       bool
	PrivilegedReason string
	SeekPermission   bool
}

type WalletEncryptArgs struct {
	WalletEncryptionArgs
	Plaintext []byte
}

type WalletDecryptArgs struct {
	WalletEncryptionArgs
	Ciphertext []byte
}

type WalletEncryptResult struct {
	Ciphertext []byte
}

type WalletDecryptResult struct {
	Plaintext []byte
}

func (w *Wallet) Encrypt(args *WalletEncryptArgs) (*WalletEncryptResult, error) {
	if args.Counterparty.Type == CounterpartyTypeOther && args.Counterparty.Counterparty == nil {
		return nil, errors.New("counterparty public key required for other")
	}

	key, err := w.keyDeriver.DeriveSymmetricKey(args.ProtocolID, args.KeyID, args.Counterparty)
	if err != nil {
		return nil, fmt.Errorf("failed to derive symmetric key: %w", err)
	}

	ciphertext, err := encryptData(key, args.Plaintext)
	if err != nil {
		return nil, fmt.Errorf("failed to encrypt data: %w", err)
	}
	return &WalletEncryptResult{Ciphertext: ciphertext}, nil
}

func (w *Wallet) Decrypt(args *WalletDecryptArgs) (*WalletDecryptResult, error) {
	if args.Counterparty.Type == CounterpartyTypeOther && args.Counterparty.Counterparty == nil {
		return nil, errors.New("counterparty public key required for other")
	}

	key, err := w.keyDeriver.DeriveSymmetricKey(args.ProtocolID, args.KeyID, args.Counterparty)
	if err != nil {
		return nil, fmt.Errorf("failed to derive symmetric key: %w", err)
	}

	plaintext, err := decryptData(key, args.Ciphertext)
	if err != nil {
		return nil, fmt.Errorf("failed to decrypt data: %w", err)
	}
	return &WalletDecryptResult{Plaintext: plaintext}, nil
}

func encryptData(key, plaintext []byte) ([]byte, error) {
	block, err := aes.NewCipher(key)
	if err != nil {
		return nil, fmt.Errorf("failed to create AES cipher: %w", err)
	}

	// Create a GCM cipher
	gcm, err := cipher.NewGCM(block)
	if err != nil {
		return nil, fmt.Errorf("failed to create GCM cipher: %w", err)
	}

	// Create a nonce
	nonce := make([]byte, gcm.NonceSize())
	if _, err := io.ReadFull(rand.Reader, nonce); err != nil {
		return nil, fmt.Errorf("failed to generate nonce: %w", err)
	}

	// Encrypt the data
	ciphertext := gcm.Seal(nonce, nonce, plaintext, nil)
	return ciphertext, nil
}

func decryptData(key, ciphertext []byte) ([]byte, error) {
	block, err := aes.NewCipher(key)
	if err != nil {
		return nil, fmt.Errorf("failed to create AES cipher: %w", err)
	}

	gcm, err := cipher.NewGCM(block)
	if err != nil {
		return nil, fmt.Errorf("failed to create GCM cipher: %w", err)
	}

	// Extract nonce from ciphertext
	nonceSize := gcm.NonceSize()
	if len(ciphertext) < nonceSize {
		return nil, fmt.Errorf("ciphertext too short: expected at least %d bytes, got %d", nonceSize, len(ciphertext))
	}

	nonce, ciphertext := ciphertext[:nonceSize], ciphertext[nonceSize:]
	plaintext, err := gcm.Open(nil, nonce, ciphertext, nil)
	if err != nil {
		return nil, fmt.Errorf("failed to decrypt data: %w", err)
	}

	return plaintext, nil
}

type GetPublicKeyArgs struct {
	WalletEncryptionArgs
	IdentityKey bool
	ForSelf     bool
}

type GetPublicKeyResult struct {
	PublicKey *ec.PublicKey `json:"publicKey"`
}

func (w *Wallet) GetPublicKey(args *GetPublicKeyArgs, originator string) GetPublicKeyResult {
	return GetPublicKeyResult{
		PublicKey: &ec.PublicKey{},
	}
}

type CreateSignatureArgs struct {
	WalletEncryptionArgs
	Data               []byte
	DashToDirectlySign []byte
}

type CreateSignatureResult struct {
	Signature ec.Signature
}

type SignOutputs transaction.Flag

var (
	SignOutputsAll    SignOutputs = SignOutputs(sighash.All)
	SignOutputsNone   SignOutputs = SignOutputs(sighash.None)
	SignOutputsSingle SignOutputs = SignOutputs(sighash.Single)
)

func (w *Wallet) CreateSignature(args *CreateSignatureArgs, originator string) (*CreateSignatureResult, error) {
	if len(args.Data) == 0 && len(args.DashToDirectlySign) == 0 {
		return nil, fmt.Errorf("args.data or args.hashToDirectlySign must be valid")
	}

	// Get hash to sign
	var hash []byte
	if len(args.DashToDirectlySign) > 0 {
		hash = args.DashToDirectlySign
	} else {
		sum := sha256.Sum256(args.Data)
		hash = sum[:]
	}

	// Derive private key
	privKey, err := w.keyDeriver.DerivePrivateKey(
		args.ProtocolID,
		args.KeyID,
		args.Counterparty,
	)
	if err != nil {
		return nil, fmt.Errorf("failed to derive private key: %w", err)
	}

	// Create signature
	signature, err := privKey.Sign(hash)
	if err != nil {
		return nil, fmt.Errorf("failed to create signature: %w", err)
	}

	return &CreateSignatureResult{
		Signature: *signature,
	}, nil
}

type VerifySignatureArgs struct {
	WalletEncryptionArgs
	Data                []byte
	DashToDirectlyVerify []byte
	Signature           ec.Signature
	ForSelf             bool
}

type VerifySignatureResult struct {
	Valid bool
}

func (w *Wallet) VerifySignature(args *VerifySignatureArgs, originator string) (*VerifySignatureResult, error) {
	if len(args.Data) == 0 && len(args.DashToDirectlyVerify) == 0 {
		return nil, fmt.Errorf("args.data or args.hashToDirectlyVerify must be valid")
	}

	// Get hash to verify
	var hash []byte
	if len(args.DashToDirectlyVerify) > 0 {
		hash = args.DashToDirectlyVerify
	} else {
		sum := sha256.Sum256(args.Data)
		hash = sum[:]
	}

	// Derive public key
	pubKey, err := w.keyDeriver.DerivePublicKey(
		args.ProtocolID,
		args.KeyID,
		args.Counterparty,
		args.ForSelf,
	)
	if err != nil {
		return nil, fmt.Errorf("failed to derive public key: %w", err)
	}

	// Verify signature
	valid := args.Signature.Verify(hash, pubKey)
	if !valid {
		return nil, fmt.Errorf("signature is not valid")
	}

	return &VerifySignatureResult{
		Valid: valid,
	}, nil
}<|MERGE_RESOLUTION|>--- conflicted
+++ resolved
@@ -1,22 +1,16 @@
 package wallet
 
 import (
-<<<<<<< HEAD
 	"crypto/aes"
 	"crypto/cipher"
 	"crypto/rand"
 	"crypto/sha256"
 	"errors"
 	"fmt"
-	ec "github.com/bitcoin-sv/go-sdk/primitives/ec"
-	sighash "github.com/bitcoin-sv/go-sdk/transaction/sighash"
-	transaction "github.com/bitcoin-sv/go-sdk/transaction/sighash"
-	"io"
-=======
 	ec "github.com/bsv-blockchain/go-sdk/primitives/ec"
 	sighash "github.com/bsv-blockchain/go-sdk/transaction/sighash"
 	transaction "github.com/bsv-blockchain/go-sdk/transaction/sighash"
->>>>>>> c31fbfbe
+	"io"
 )
 
 type SecurityLevel int
@@ -240,10 +234,10 @@
 
 type VerifySignatureArgs struct {
 	WalletEncryptionArgs
-	Data                []byte
+	Data                 []byte
 	DashToDirectlyVerify []byte
-	Signature           ec.Signature
-	ForSelf             bool
+	Signature            ec.Signature
+	ForSelf              bool
 }
 
 type VerifySignatureResult struct {
