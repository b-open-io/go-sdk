--- conflicted
+++ resolved
@@ -2,12 +2,7 @@
 
 import (
 	"fmt"
-<<<<<<< HEAD
 	"math"
-=======
-
-	"github.com/bsv-blockchain/go-sdk/chainhash"
->>>>>>> dcb61d76
 
 	"github.com/bsv-blockchain/go-sdk/chainhash"
 	"github.com/bsv-blockchain/go-sdk/util"
@@ -123,13 +118,8 @@
 	// Serialize actions
 	for _, action := range result.Actions {
 		// Serialize basic action fields
-<<<<<<< HEAD
 		w.WriteBytesReverse(action.Txid[:])
-		w.WriteVarInt(action.Satoshis)
-=======
-		w.WriteBytes(action.Txid[:])
 		w.WriteVarInt(uint64(action.Satoshis))
->>>>>>> dcb61d76
 
 		// Serialize status
 		switch action.Status {
@@ -214,13 +204,8 @@
 		action := wallet.Action{}
 
 		// Deserialize basic action fields
-<<<<<<< HEAD
 		copy(action.Txid[:], r.ReadBytesReverse(chainhash.HashSize))
-		action.Satoshis = r.ReadVarInt()
-=======
-		copy(action.Txid[:], r.ReadBytes(chainhash.HashSize))
 		action.Satoshis = int64(r.ReadVarInt())
->>>>>>> dcb61d76
 
 		// Deserialize status
 		status := r.ReadByte()
