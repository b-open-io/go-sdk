package wallet

import (
	ec "github.com/bsv-blockchain/go-sdk/primitives/ec"
)

// Certificate represents a basic certificate in the wallet
type Certificate struct {
	Type               string            // Base64-encoded certificate type ID
	SerialNumber       string            // Base64-encoded unique serial number
	Subject            *ec.PublicKey     // Public key of the certificate subject
	Certifier          *ec.PublicKey     // Public key of the certificate issuer
	RevocationOutpoint string            // Format: "txid:outputIndex"
	Fields             map[string]string // Field name -> field value (encrypted)
	Signature          string            // Hex-encoded signature
}

// CreateActionInput represents an input to be spent in a transaction
type CreateActionInput struct {
	Outpoint              string // Format: "txid:outputIndex"
	InputDescription      string
	UnlockingScript       string // Hex encoded
	UnlockingScriptLength uint32
	SequenceNumber        uint32
}

// CreateActionOutput represents an output to be created in a transaction
type CreateActionOutput struct {
	LockingScript      string // Hex encoded
	Satoshis           uint64
	OutputDescription  string
	Basket             string
	CustomInstructions string
	Tags               []string
}

// CreateActionOptions contains optional parameters for creating a new transaction
type CreateActionOptions struct {
	SignAndProcess         *bool
	AcceptDelayedBroadcast *bool
	TrustSelf              string // "known" or ""
	KnownTxids             []string
	ReturnTXIDOnly         *bool
	NoSend                 *bool
	NoSendChange           []string
	SendWith               []string
	RandomizeOutputs       *bool
}

// CreateActionArgs contains all data needed to create a new transaction
type CreateActionArgs struct {
	Description string
	InputBEEF   []byte
	Inputs      []CreateActionInput
	Outputs     []CreateActionOutput
	LockTime    uint32
	Version     uint32
	Labels      []string
	Options     *CreateActionOptions
}

// CreateActionResult contains the results of creating a transaction
type CreateActionResult struct {
	Txid                string
	Tx                  []byte
	NoSendChange        []string
	SendWithResults     []SendWithResult
	SignableTransaction *SignableTransaction
}

// SendWithResult tracks the status of transactions sent as part of a batch.
type SendWithResult struct {
	Txid   string
	Status string // "unproven" | "sending" | "failed"
}

// SignableTransaction contains data needed to complete signing of a partial transaction.
type SignableTransaction struct {
	Tx        []byte
	Reference string
}

<<<<<<< HEAD
// ListCertificatesArgs contains parameters for listing certificates
type ListCertificatesArgs struct {
	// Certifiers to filter by (public keys)
	Certifiers []string

	// Certificate types to filter by
	Types []string
}

// ListCertificatesResult contains the results of listing certificates
type ListCertificatesResult struct {
	// The matching certificates
	Certificates []Certificate
}

// ProveCertificateArgs contains parameters for creating verifiable certificates
type ProveCertificateArgs struct {
	// The certificate to create a verifiable version of
	Certificate Certificate

	// Fields to reveal in the certificate
	FieldsToReveal []string

	// The verifier's identity key
	Verifier string
}

// ProveCertificateResult contains the result of creating a verifiable certificate
type ProveCertificateResult struct {
	// Keyring for revealing specific fields to the verifier
	KeyringForVerifier map[string]string
}

// Note: The following types are defined in wallet.go:
// - CounterpartyType
// - CreateHmacArgs/Result
// - VerifyHmacArgs/Result
// - CreateSignatureArgs/Result
// - VerifySignatureArgs/Result
// - EncryptArgs/Result
// - DecryptArgs/Result
// - GetPublicKeyArgs/Result

// Interface defines the interface for wallet operations
// This should match the TypeScript SDK's WalletInterface
=======
// SignActionSpend provides the unlocking script and sequence number for a specific input.
type SignActionSpend struct {
	UnlockingScript string // Hex encoded
	SequenceNumber  uint32
}

// SignActionOptions controls signing and broadcasting behavior.
type SignActionOptions struct {
	AcceptDelayedBroadcast *bool
	ReturnTXIDOnly         *bool
	NoSend                 *bool
	SendWith               []string
}

// SignActionArgs contains data needed to sign a previously created transaction.
type SignActionArgs struct {
	Spends    map[uint32]SignActionSpend // Key is input index
	Reference string                     // Base64 encoded
	Options   *SignActionOptions
}

// SignActionResult contains the output of a successful signing operation.
type SignActionResult struct {
	Txid            string
	Tx              []byte
	SendWithResults []SendWithResult
}

// ActionInput describes a transaction input with full details.
type ActionInput struct {
	SourceOutpoint      string
	SourceSatoshis      uint64
	SourceLockingScript string // Hex encoded
	UnlockingScript     string // Hex encoded
	InputDescription    string
	SequenceNumber      uint32
}

// ActionOutput describes a transaction output with full details.
type ActionOutput struct {
	Satoshis           uint64
	LockingScript      string // Hex encoded
	Spendable          bool
	CustomInstructions string
	Tags               []string
	OutputIndex        uint32
	OutputDescription  string
	Basket             string
}

// ActionStatus represents the current state of a transaction.
type ActionStatus string

const (
	ActionStatusCompleted   ActionStatus = "completed"
	ActionStatusUnprocessed ActionStatus = "unprocessed"
	ActionStatusSending     ActionStatus = "sending"
	ActionStatusUnproven    ActionStatus = "unproven"
	ActionStatusUnsigned    ActionStatus = "unsigned"
	ActionStatusNoSend      ActionStatus = "nosend"
	ActionStatusNonFinal    ActionStatus = "nonfinal"
)

// ActionStatusCode is the numeric representation of ActionStatus.
type ActionStatusCode uint8

const (
	ActionStatusCodeCompleted   ActionStatusCode = 1
	ActionStatusCodeUnprocessed ActionStatusCode = 2
	ActionStatusCodeSending     ActionStatusCode = 3
	ActionStatusCodeUnproven    ActionStatusCode = 4
	ActionStatusCodeUnsigned    ActionStatusCode = 5
	ActionStatusCodeNoSend      ActionStatusCode = 6
	ActionStatusCodeNonFinal    ActionStatusCode = 7
)

// Action contains full details about a wallet transaction including inputs, outputs and metadata.
type Action struct {
	Txid        string
	Satoshis    uint64
	Status      ActionStatus
	IsOutgoing  bool
	Description string
	Labels      []string
	Version     uint32
	LockTime    uint32
	Inputs      []ActionInput
	Outputs     []ActionOutput
}

// ListActionsArgs defines filtering and pagination options for listing wallet transactions.
type ListActionsArgs struct {
	Labels                           []string
	LabelQueryMode                   string // "any" | "all"
	IncludeLabels                    *bool
	IncludeInputs                    *bool
	IncludeInputSourceLockingScripts *bool
	IncludeInputUnlockingScripts     *bool
	IncludeOutputs                   *bool
	IncludeOutputLockingScripts      *bool
	Limit                            uint32 // Default 10, max 10000
	Offset                           uint32
	SeekPermission                   *bool // Default true
}

// ListActionsResult contains a paginated list of wallet transactions matching the query.
type ListActionsResult struct {
	TotalActions uint32
	Actions      []Action
}

// ListOutputsArgs defines filtering and options for listing wallet outputs.
type ListOutputsArgs struct {
	Basket                    string
	Tags                      []string
	TagQueryMode              string // "any" | "all"
	Include                   string // "locking scripts" | "entire transactions"
	IncludeCustomInstructions *bool
	IncludeTags               *bool
	IncludeLabels             *bool
	Limit                     uint32 // Default 10, max 10000
	Offset                    uint32
	SeekPermission            *bool // Default true
}

// Output represents a wallet UTXO with its metadata
type Output struct {
	Satoshis           uint64
	LockingScript      string // Hex encoded
	Spendable          bool
	CustomInstructions string
	Tags               []string
	Outpoint           string // Format: "txid.index"
	Labels             []string
}

// ListOutputsResult contains a paginated list of wallet outputs matching the query.
type ListOutputsResult struct {
	TotalOutputs uint32
	BEEF         []byte
	Outputs      []Output
}

// Interface defines the core wallet operations for transaction creation, signing and querying.
>>>>>>> da956955
type Interface interface {
	// Transaction creation
	CreateAction(args CreateActionArgs, originator string) (*CreateActionResult, error)
<<<<<<< HEAD

	// Certificate management
	ListCertificates(args ListCertificatesArgs) (*ListCertificatesResult, error)
	ProveCertificate(args ProveCertificateArgs) (*ProveCertificateResult, error)

	// HMAC operations
	CreateHmac(args CreateHmacArgs) (*CreateHmacResult, error)
	VerifyHmac(args VerifyHmacArgs) (*VerifyHmacResult, error)

	// Signature operations
	CreateSignature(args *CreateSignatureArgs, originator string) (*CreateSignatureResult, error)
	VerifySignature(args *VerifySignatureArgs) (*VerifySignatureResult, error)

	// Encryption operations
	Encrypt(args *EncryptArgs) (*EncryptResult, error)
	Decrypt(args *DecryptArgs) (*DecryptResult, error)

	// Key operations
	GetPublicKey(args *GetPublicKeyArgs, originator string) (*GetPublicKeyResult, error)

	// Authentication
	IsAuthenticated(args any) (bool, error)
	GetHeight(args any) (uint32, error)
	GetNetwork(args any) (string, error)
	GetVersion(args any) (string, error)
}

type CertificateFieldNameUnder50Bytes string

type Base64String string
=======
	SignAction(args SignActionArgs, originator string) (*SignActionResult, error)
	AbortAction(args AbortActionArgs, originator string) (*AbortActionResult, error)
	ListActions(args ListActionsArgs, originator string) (*ListActionsResult, error)
	InternalizeAction(args InternalizeActionArgs, originator string) (*InternalizeActionResult, error)
	ListOutputs(args ListOutputsArgs, originator string) (*ListOutputsResult, error)
	RelinquishOutput(args RelinquishOutputArgs, originator string) (*RelinquishOutputResult, error)
	GetPublicKey(args GetPublicKeyArgs, originator string) (*GetPublicKeyResult, error)
	RevealCounterpartyKeyLinkage(args RevealCounterpartyKeyLinkageArgs, originator string) (*RevealCounterpartyKeyLinkageResult, error)
	RevealSpecificKeyLinkage(args RevealSpecificKeyLinkageArgs, originator string) (*RevealSpecificKeyLinkageResult, error)
	Encrypt(args EncryptArgs, originator string) (*EncryptResult, error)
	Decrypt(args DecryptArgs, originator string) (*DecryptResult, error)
	CreateHmac(args CreateHmacArgs, originator string) (*CreateHmacResult, error)
	VerifyHmac(args VerifyHmacArgs, originator string) (*VerifyHmacResult, error)
	CreateSignature(args CreateSignatureArgs, originator string) (*CreateSignatureResult, error)
	VerifySignature(args VerifySignatureArgs, originator string) (*VerifySignatureResult, error)
	AcquireCertificate(args AcquireCertificateArgs, originator string) (*Certificate, error)
	ListCertificates(args ListCertificatesArgs, originator string) (*ListCertificatesResult, error)
	ProveCertificate(args ProveCertificateArgs, originator string) (*ProveCertificateResult, error)
	RelinquishCertificate(args RelinquishCertificateArgs, originator string) (*RelinquishCertificateResult, error)
	DiscoverByIdentityKey(args DiscoverByIdentityKeyArgs, originator string) (*DiscoverCertificatesResult, error)
	DiscoverByAttributes(args DiscoverByAttributesArgs, originator string) (*DiscoverCertificatesResult, error)
	IsAuthenticated(args interface{}, originator string) (*AuthenticatedResult, error)
	WaitForAuthentication(args interface{}, originator string) (*AuthenticatedResult, error)
	GetHeight(args interface{}, originator string) (*GetHeightResult, error)
	GetHeaderForHeight(args GetHeaderArgs, originator string) (*GetHeaderResult, error)
	GetNetwork(args interface{}, originator string) (*GetNetworkResult, error)
	GetVersion(args interface{}, originator string) (*GetVersionResult, error)
}

// AbortActionArgs identifies a transaction to abort using its reference string.
type AbortActionArgs struct {
	Reference string // Base64 encoded reference
}

// AbortActionResult confirms whether a transaction was successfully aborted.
type AbortActionResult struct {
	Aborted bool
}

// Payment contains derivation and identity data for wallet payment outputs.
type Payment struct {
	DerivationPrefix  string
	DerivationSuffix  string
	SenderIdentityKey string
}

// BasketInsertion contains metadata for outputs being inserted into baskets.
type BasketInsertion struct {
	Basket             string
	CustomInstructions string
	Tags               []string
}

// InternalizeOutput defines how to process a transaction output - as payment or basket insertion.
type InternalizeOutput struct {
	OutputIndex         uint32
	Protocol            string // "wallet payment" | "basket insertion"
	PaymentRemittance   *Payment
	InsertionRemittance *BasketInsertion
}

// InternalizeActionArgs contains data needed to import an external transaction into the wallet.
type InternalizeActionArgs struct {
	Tx             []byte
	Outputs        []InternalizeOutput
	Description    string
	Labels         []string
	SeekPermission *bool
}

// InternalizeActionResult confirms whether a transaction was successfully internalized.
type InternalizeActionResult struct {
	Accepted bool
}

type RevealCounterpartyKeyLinkageArgs struct {
	Counterparty     string
	Verifier         string
	Privileged       *bool
	PrivilegedReason string
}

type RevealCounterpartyKeyLinkageResult struct {
	EncryptedLinkage      []byte
	EncryptedLinkageProof []byte
	Prover                string
	Verifier              string
	Counterparty          string
	RevelationTime        string
}

type RevealSpecificKeyLinkageArgs struct {
	Counterparty     Counterparty
	Verifier         string
	ProtocolID       Protocol
	KeyID            string
	Privileged       *bool
	PrivilegedReason string
}

type RevealSpecificKeyLinkageResult struct {
	EncryptedLinkage      []byte
	EncryptedLinkageProof []byte
	Prover                []byte
	Verifier              []byte
	Counterparty          Counterparty
	ProtocolID            Protocol
	KeyID                 string
	ProofType             byte
}

type Certificate struct {
	Type               string
	Subject            string
	SerialNumber       string
	Certifier          string
	RevocationOutpoint string
	Signature          string
	Fields             map[string]string
}

type IdentityCertifier struct {
	Name        string
	IconUrl     string
	Description string
	Trust       uint8
}

type IdentityCertificate struct {
	Certificate
	CertifierInfo           IdentityCertifier
	PubliclyRevealedKeyring map[string]string
	DecryptedFields         map[string]string
}

type AcquireCertificateArgs struct {
	Type                string
	Certifier           string
	AcquisitionProtocol string
	Fields              map[string]string
	SerialNumber        string
	RevocationOutpoint  string
	Signature           string
	CertifierUrl        string
	KeyringRevealer     string
	KeyringForSubject   map[string]string
	Privileged          *bool
	PrivilegedReason    string
}

type ListCertificatesArgs struct {
	Certifiers       []string
	Types            []string
	Limit            uint32
	Offset           uint32
	Privileged       *bool
	PrivilegedReason string
}

type CertificateResult struct {
	Certificate
	Keyring  map[string]string
	Verifier string
}

type ListCertificatesResult struct {
	TotalCertificates uint32
	Certificates      []CertificateResult
}

type ProveCertificateArgs struct {
	Certificate      Certificate
	FieldsToReveal   []string
	Verifier         string
	Privileged       *bool
	PrivilegedReason string
}

type ProveCertificateResult struct {
	KeyringForVerifier map[string]string
	Certificate        *Certificate
	Verifier           string
}

type RelinquishCertificateArgs struct {
	Type         string
	SerialNumber string
	Certifier    string
}

type RelinquishOutputArgs struct {
	Basket string
	Output string
}

type RelinquishOutputResult struct {
	Relinquished bool
}

type RelinquishCertificateResult struct {
	Relinquished bool
}

type DiscoverByIdentityKeyArgs struct {
	IdentityKey    string
	Limit          uint32
	Offset         uint32
	SeekPermission *bool
}

type DiscoverByAttributesArgs struct {
	Attributes     map[string]string
	Limit          uint32
	Offset         uint32
	SeekPermission *bool
}

type DiscoverCertificatesResult struct {
	TotalCertificates uint32
	Certificates      []IdentityCertificate
}

type AuthenticatedResult struct {
	Authenticated bool
}

type GetHeightResult struct {
	Height uint32
}

type GetHeaderArgs struct {
	Height uint32
}

type GetHeaderResult struct {
	Header string
}

type GetNetworkResult struct {
	Network string // "mainnet" | "testnet"
}

type GetVersionResult struct {
	Version string
}
>>>>>>> da956955
<|MERGE_RESOLUTION|>--- conflicted
+++ resolved
@@ -14,6 +14,16 @@
 	Fields             map[string]string // Field name -> field value (encrypted)
 	Signature          string            // Hex-encoded signature
 }
+
+// type Certificate struct {
+// 	Type               string
+// 	Subject            string
+// 	SerialNumber       string
+// 	Certifier          string
+// 	RevocationOutpoint string
+// 	Signature          string
+// 	Fields             map[string]string
+// }
 
 // CreateActionInput represents an input to be spent in a transaction
 type CreateActionInput struct {
@@ -80,53 +90,6 @@
 	Reference string
 }
 
-<<<<<<< HEAD
-// ListCertificatesArgs contains parameters for listing certificates
-type ListCertificatesArgs struct {
-	// Certifiers to filter by (public keys)
-	Certifiers []string
-
-	// Certificate types to filter by
-	Types []string
-}
-
-// ListCertificatesResult contains the results of listing certificates
-type ListCertificatesResult struct {
-	// The matching certificates
-	Certificates []Certificate
-}
-
-// ProveCertificateArgs contains parameters for creating verifiable certificates
-type ProveCertificateArgs struct {
-	// The certificate to create a verifiable version of
-	Certificate Certificate
-
-	// Fields to reveal in the certificate
-	FieldsToReveal []string
-
-	// The verifier's identity key
-	Verifier string
-}
-
-// ProveCertificateResult contains the result of creating a verifiable certificate
-type ProveCertificateResult struct {
-	// Keyring for revealing specific fields to the verifier
-	KeyringForVerifier map[string]string
-}
-
-// Note: The following types are defined in wallet.go:
-// - CounterpartyType
-// - CreateHmacArgs/Result
-// - VerifyHmacArgs/Result
-// - CreateSignatureArgs/Result
-// - VerifySignatureArgs/Result
-// - EncryptArgs/Result
-// - DecryptArgs/Result
-// - GetPublicKeyArgs/Result
-
-// Interface defines the interface for wallet operations
-// This should match the TypeScript SDK's WalletInterface
-=======
 // SignActionSpend provides the unlocking script and sequence number for a specific input.
 type SignActionSpend struct {
 	UnlockingScript string // Hex encoded
@@ -271,42 +234,8 @@
 }
 
 // Interface defines the core wallet operations for transaction creation, signing and querying.
->>>>>>> da956955
 type Interface interface {
-	// Transaction creation
 	CreateAction(args CreateActionArgs, originator string) (*CreateActionResult, error)
-<<<<<<< HEAD
-
-	// Certificate management
-	ListCertificates(args ListCertificatesArgs) (*ListCertificatesResult, error)
-	ProveCertificate(args ProveCertificateArgs) (*ProveCertificateResult, error)
-
-	// HMAC operations
-	CreateHmac(args CreateHmacArgs) (*CreateHmacResult, error)
-	VerifyHmac(args VerifyHmacArgs) (*VerifyHmacResult, error)
-
-	// Signature operations
-	CreateSignature(args *CreateSignatureArgs, originator string) (*CreateSignatureResult, error)
-	VerifySignature(args *VerifySignatureArgs) (*VerifySignatureResult, error)
-
-	// Encryption operations
-	Encrypt(args *EncryptArgs) (*EncryptResult, error)
-	Decrypt(args *DecryptArgs) (*DecryptResult, error)
-
-	// Key operations
-	GetPublicKey(args *GetPublicKeyArgs, originator string) (*GetPublicKeyResult, error)
-
-	// Authentication
-	IsAuthenticated(args any) (bool, error)
-	GetHeight(args any) (uint32, error)
-	GetNetwork(args any) (string, error)
-	GetVersion(args any) (string, error)
-}
-
-type CertificateFieldNameUnder50Bytes string
-
-type Base64String string
-=======
 	SignAction(args SignActionArgs, originator string) (*SignActionResult, error)
 	AbortAction(args AbortActionArgs, originator string) (*AbortActionResult, error)
 	ListActions(args ListActionsArgs, originator string) (*ListActionsResult, error)
@@ -418,16 +347,6 @@
 	ProofType             byte
 }
 
-type Certificate struct {
-	Type               string
-	Subject            string
-	SerialNumber       string
-	Certifier          string
-	RevocationOutpoint string
-	Signature          string
-	Fields             map[string]string
-}
-
 type IdentityCertifier struct {
 	Name        string
 	IconUrl     string
@@ -472,24 +391,24 @@
 	Verifier string
 }
 
-type ListCertificatesResult struct {
-	TotalCertificates uint32
-	Certificates      []CertificateResult
-}
-
-type ProveCertificateArgs struct {
-	Certificate      Certificate
-	FieldsToReveal   []string
-	Verifier         string
-	Privileged       *bool
-	PrivilegedReason string
-}
-
-type ProveCertificateResult struct {
-	KeyringForVerifier map[string]string
-	Certificate        *Certificate
-	Verifier           string
-}
+// type ListCertificatesResult struct {
+// 	TotalCertificates uint32
+// 	Certificates      []CertificateResult
+// }
+
+// type ProveCertificateArgs struct {
+// 	Certificate      Certificate
+// 	FieldsToReveal   []string
+// 	Verifier         string
+// 	Privileged       *bool
+// 	PrivilegedReason string
+// }
+
+// type ProveCertificateResult struct {
+// 	KeyringForVerifier map[string]string
+// 	Certificate        *Certificate
+// 	Verifier           string
+// }
 
 type RelinquishCertificateArgs struct {
 	Type         string
@@ -552,4 +471,31 @@
 type GetVersionResult struct {
 	Version string
 }
->>>>>>> da956955
+
+// ListCertificatesResult contains the results of listing certificates
+type ListCertificatesResult struct {
+	// The matching certificates
+	Certificates []Certificate
+}
+
+// ProveCertificateArgs contains parameters for creating verifiable certificates
+type ProveCertificateArgs struct {
+	// The certificate to create a verifiable version of
+	Certificate Certificate
+
+	// Fields to reveal in the certificate
+	FieldsToReveal []string
+
+	// The verifier's identity key
+	Verifier string
+}
+
+// ProveCertificateResult contains the result of creating a verifiable certificate
+type ProveCertificateResult struct {
+	// Keyring for revealing specific fields to the verifier
+	KeyringForVerifier map[string]string
+}
+
+type CertificateFieldNameUnder50Bytes string
+
+type Base64String string