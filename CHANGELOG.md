# CHANGELOG

All notable changes to this project will be documented in this file. The format is based on [Keep a Changelog](https://keepachangelog.com/en/1.0.0/), and this project adheres to [Semantic Versioning](https://semver.org/spec/v2.0.0.html).

## Table of Contents

<<<<<<< HEAD
- [1.2.5 - 2025-07-16](#125---2025-07-16)
=======
- [1.2.5 - 2025-01-09](#125---2025-01-09)
>>>>>>> 5fcfd0e7
- [1.2.4 - 2025-06-30](#124---2025-06-30)
- [1.2.3 - 2025-06-30](#123---2025-06-30)
- [1.2.2 - 2025-06-27](#122---2025-06-27)
- [1.2.1 - 2025-06-12](#121---2025-06-12)
- [1.2.0 - 2025-06-10](#120---2025-06-10)
- [1.1.27 - 2025-05-15](#1127---2025-05-15)
- [1.1.26 - 2025-05-14](#1126---2025-05-14)
- [1.1.25 - 2025-05-09](#1125---2025-05-09)
- [1.1.24 - 2025-04-24](#1124---2025-04-24)
- [1.1.23 - 2025-04-23](#1123---2025-04-23)
- [1.1.22 - 2025-03-14](#1122---2025-03-14)
- [1.1.21 - 2025-03-12](#1121---2025-03-12)
- [1.1.20 - 2025-03-05](#1120---2025-03-05)
- [1.1.19 - 2025-03-04](#1119---2025-03-04)
- [1.1.18 - 2025-01-28](#1118---2025-01-28)
- [1.1.17 - 2024-12-24](#1117---2024-12-24)
- [1.1.16 - 2024-12-01](#1116---2024-12-01)
- [1.1.15 - 2024-11-26](#1115---2024-11-26)
- [1.1.14 - 2024-11-01](#1114---2024-11-01)
- [1.1.13 - 2024-11-01](#1113---2024-11-01)
- [1.1.12 - 2024-10-31](#1112---2024-10-31)
- [1.1.11 - 2024-10-23](#1111---2024-10-23)
- [1.1.10 - 2024-10-20](#1110---2024-10-20)
- [1.1.9 - 2024-10-01](#119---2024-10-01)
- [1.1.8 - 2024-09-17](#118---2024-09-17)
- [1.1.7 - 2024-09-10](#117---2024-09-10)
- [1.1.6 - 2024-09-09](#116---2024-09-09)
- [1.1.5 - 2024-09-06](#115---2024-09-06)
- [1.1.4 - 2024-09-05](#114---2024-09-05)
- [1.1.3 - 2024-09-04](#113---2024-09-04)
- [1.1.2 - 2024-09-02](#112---2024-09-02)
- [1.1.1 - 2024-08-28](#111---2024-08-28)
- [1.1.0 - 2024-08-19](#110---2024-08-19)
- [1.0.0 - 2024-06-06](#100---2024-06-06)

<<<<<<< HEAD
## [1.2.5] - 2025-07-16

### Changed
- Consolidated PushDrop implementation into single struct
- Merged CompletedProtoWallet implementations
- Renamed OverlayAdminTokenTemplate to use new API
- Optimized collectAncestors performance (3.17x faster, 78% less memory)
- Improved script parsing performance with two-pass approach

### Added
- Optional sourceSatoshis and lockingScript parameters to Unlock method
- Pre-allocation for parsed opcodes in script parser

### Fixed
- Wire format fixes for 32 byte key padding
- Distinguish invalid signature errors from internal errors
- Script parsing performance regression
=======
## [1.2.5] - 2025-01-09

### Fixed
- Optimize script parsing performance with two-pass approach for exact memory allocation (#198)
  - 49% faster for small P2PKH scripts
  - 29% faster for large data scripts (100KB)
  - 28% faster for super large data scripts (5MB)
  - 40% faster for scripts with many push operations
  - 41% faster for complex STAS scripts
  - Optimal memory usage: allocates exactly what's needed
>>>>>>> 5fcfd0e7

## [1.2.4] - 2025-06-30

### Changed
- Add context parameter to ChainTracker.IsValidRootForHeight for cancellation/timeout support
- Update all ChainTracker implementations to take context (WhatsOnChain, HeadersClient, GullibleHeadersClient)
- Update MerklePath.Verify and VerifyHex to take context
- Update BEEF.Verify to take context
- Update spv.Verify and VerifyScripts to take context

## [1.2.3] - 2025-06-30

### Added
- Enhanced peer authentication with proper message handling at receiver side
- Centralized certificate exchange logic with new `sendCertificates` method
- Added `SignCertificateWithWalletForTest` for wallet-based certificate signing in tests
- Implemented proper nonce creation/verification using `utils.CreateNonce` and `utils.VerifyNonce`

### Changed
- Updated `AUTH_PROTOCOL_ID` from "authrite message signature" to "auth message signature"
- Changed `AuthMessage` JSON marshaling to use `wallet.BytesList` for Payload and Signature fields
- Enhanced signature creation/verification to use wallet methods with explicit protocol details
- Improved mock wallet with `VerifyHMAC` implementation

### Fixed
- Fixed base64 concatenation bug in peer authentication nonce handling
- Fixed certificate signing bug in `certificate_debug.go`
- Fixed `TestPeerCertificateExchange` test to properly encrypt certificate fields
- Improved error handling consistency using `NewAuthError`
- Fixed variable naming consistency
- Enhanced session state management and error messages throughout auth flow

## [1.2.2] - 2025-06-27
### Added
- New `CurrentHeight` function on chaintracker interface

### Fixed
- Update type `wallet.Action.Satoshis` from `uint64` to `int64`

## [1.2.1] - 2025-06-12

### Added
- New `NewBeefFromHex` convenience function to create BEEF transactions directly from hex strings

### Fixed
- Fixed BEEF `IsValid` verification to properly handle transactions without MerklePath data
- Corrected validation logic in `verifyValid` to check for MerklePath existence before validating transaction inputs

## [1.2.0] - 2025-06-10

This is a major release introducing comprehensive new modules for authentication, key-value storage, overlay services, registry management, decentralized storage, and advanced wallet functionality. This release represents a significant architectural evolution of the SDK, aligning with the TypeScript SDK's capabilities.

### Updated
- golang.org/x/crypto from v0.29.0 to v0.31.0 (security fixes)
- golang.org/x/sync from v0.9.0 to v0.10.0
- golangci-lint from v2.1.1 to v2.1.6
- GitHub Actions: golangci-lint-action from v6 to v8
- GitHub Actions: sonarcloud-github-action to sonarqube-scan-action v5.0.0

### Added

#### Auth Module (`auth/`)
- Complete authentication protocol implementation with peer-to-peer communication
- Certificate-based authentication system supporting verifiable and master certificates
- Session management with authenticated message exchange
- Transport interfaces supporting HTTP and WebSocket communications
- Comprehensive certificate validation with field encryption/decryption support
- Utilities for nonce generation, verification, and certificate operations

#### KVStore Module (`kvstore/`)
- Key-value storage backed by transaction outputs
- Local KVStore implementation with wallet integration
- Support for encrypted storage with automatic encryption/decryption
- Thread-safe operations with mutex protection
- Configurable retention periods and basket management
- Transaction-based persistence using PushDrop templates

#### Overlay Module (`overlay/`)
- Support for SHIP and SLAP protocols
- Topic-based message broadcasting and lookup
- Admin token management for service operations
- Network-aware configurations (Mainnet/Testnet/Local)
- Tagged BEEF and STEAK transaction handling
- Facilitator and resolver implementations for topic management

#### Registry Module (`registry/`)
- On-chain definition management for baskets, protocols, and certificates
- Registration and revocation of registry entries
- Query interfaces for resolving definitions by various criteria
- Support for certificate field descriptors with metadata
- Mock client for testing registry operations
- Integration with overlay lookup services

#### Storage Module (`storage/`)
- Decentralized file storage with UHRP URL support
- File upload with configurable retention periods
- File download with multi-host resolution
- File metadata retrieval and renewal operations
- Authenticated operations for file management
- Support for various MIME types and file formats

#### Wallet Module Enhancements (`wallet/`)
- ProtoWallet implementation for foundational cryptographic operations
- Comprehensive serializer framework for wallet wire protocol
- Support for 30+ wallet operations including:
  - Certificate management (acquire, prove, relinquish)
  - Action creation and management
  - Encryption/decryption operations
  - Signature creation and verification
  - HMAC operations
  - Key derivation and management
- HTTP and wire protocol substrates for wallet communication
- Cached key derivation for performance optimization

#### Identity Module (`identity/`)
- Client implementation for identity resolution services
- Support for identity key lookups and certificate discovery
- Integration with authentication protocols

#### Message Module Enhancements (`message/`)
- Enhanced verification with tampered message detection
- Support for specific recipient verification

### Changed

#### Breaking Changes
- ProtoWallet constructor now requires explicit type specification in ProtoWalletArgs
- Certificate validation now requires proper field validation
- Storage operations now require authenticated wallet for certain operations

#### Improvements
- Enhanced error handling across all new modules
- Consistent interface patterns following Go best practices
- Thread-safe implementations where applicable
- Comprehensive test coverage for new modules

### Fixed
- Certificate field validation to ensure field names are under 50 bytes (auth/certificates/master.go:149)
- ProtoWallet constructor now correctly uses passed KeyDeriver instead of creating new one (wallet/proto_wallet.go:42)
- Thread safety issues in KVStore Set method with proper mutex usage to prevent concurrent access/double spending
- Message verification to properly detect tampering
- Removed unused errors: `ErrNoKeyRing` in auth/certificates/verifiable.go
- Removed unused errors: `ErrNotConnected` and `ErrAlreadyConnected` in auth/transports/errors.go

### Security
- All certificate operations now validate field integrity
- Message signing includes SHA-256 hashing for improved security
- Encrypted storage in KVStore uses wallet-based encryption
- Authentication protocol prevents replay attacks with nonce verification

## [1.1.27] - 2025-05-15
  ### Fix
  - Fix BRC77 message signing to match ts-sdk

## [1.1.26] - 2025-05-14
  ### Updated
  - Support AtomicBeef in NewBeefFromBytes

## [1.1.25] - 2025-05-09
  ### Fix
  - nil pointer

## [1.1.24] - 2025-04-24
  ### Added
  - `transaction.NewBeef`

## [1.1.23] - 2025-04-23
  ### Added
  - `NewBeefFromAtomicBytes`
  - `ParseBeef`
  - `NewBeefFromTransaction`
  - `Beef.FindTransaction`
  ### Fixed
  - Missing nil checks in `beef.go`
  - Fix issues with handling of `TxidOnly` in `beef.go`

## [1.1.22] - 2025-03-14
  ### Updated
  - update package to use `github.com/bsv-blockchain/go-sdk` path

## [1.1.21] - 2025-03-12
  ### Changed
  - Add support for AtomicBEEF to `NewTransactionFromBEEF`

## [1.1.20] - 2025-03-05
  ### Fixed
  - Beef transaction ordering

## [1.1.19] - 2025-03-04
  ### Added
  - Dependabot
  - Mergify
  ### Changed
  - Parse Beef V1 into a Beef struct
  - Fix memory allocation in script interpreter
  - Fix Message encryption
  - Update golangci-lint configuration and bump version
  - Bump go and golangci-lint versions for github actions

## [1.1.18] - 2025-01-28
  ### Changed
  - Added support for BEEF v2 and AtomicBEEF
  - Update golang.org/x/crypto from v0.21.0 to v0.31.0
  - Update README to highlight examples and improve documentation
  - Update golangci-lint configuration to handle mixed receiver types
  - Update issue templates
  - Improved test coverage

## [1.1.17] - 2024-12-24
  ### Added
  - `ScriptNumber` type

## [1.1.16] - 2024-12-01
  ### Added
  - ArcBroadcaster Status

## [1.1.15] - 2024-11-26
  ### Changed
  - ensure BUMP ordering in BEEF
  - Fix arc broadcaster to handle script failures
  - support new headers in arc broadcaster

## [1.1.14] - 2024-11-01
  ### Changed
  - Update examples and documentation to reflect `tx.Sign` using script templates

## [1.1.13] - 2024-11-01
  ### Changed
  - Broadcaster examples

  ### Added
  - WOC Broadcaster
  - TAAL Broadcaster
  - Tests for woc, taal, and arc broadcasters

## [1.1.12] - 2024-10-31
  ### Fixed
  - fix `spv.Verify()` to work with source output (separate fix from 1.1.11)
  
## [1.1.11] - 2024-10-23
  ### Fixed
  - fix `spv.Verify()` to work with source output 
  
## [1.1.10] - 2024-10-20
  Big thanks for contributions from @wregulski

  ### Changed
  - `pubKey.ToDER()` now returns bytes
  - `pubKey.ToHash()` is now `pubKey.Hash()` 
  - `pubKey.SerializeCompressed()` is now `pubKey.Compressed()`
  - `pubKey.SerializeUncompressed()` is now `pubKey.Uncompressed()`
  - `pubKey.SerializeHybrid()` is now `pubKey.Hybrid()`
  - updated `merklepath.go` to use new helper functions from `transaction.merkletreeparent.go`
  
  ### Added
  - files `spv/verify.go`, `spv/verify_test.go` - chain tracker for whatsonchain.com
    - `spv.Verify()` ensures transaction scripts, merkle paths and fees are valid
    - `spv.VerifyScripts()` ensures transaction scripts are valid
  - file `docs/examples/verify_transaction/verify_transaction.go`
  - `publickey.ToDERHex()` returns a hex encoded public key
  - `script.Chunks()` helper method for `DecodeScript(scriptBytes)`
  - `script.PubKey()` returns a `*ec.PublicKey`
  - `script.PubKeyHex()` returns a hex string
  - `script.Address()` and `script.Addresses()` helpers
  - file `transaction.merkletreeparent.go` which contains helper functions
    - `transaction.MerkleTreeParentStr()`
    - `transaction.MerkleTreeParentBytes()`
    - `transaction.MerkleTreeParents()`
  - file `transaction/chaintracker/whatsonchain.go`, `whatsonchain_test.go` - chain tracker for whatsonchain.com
    - `chaintracker.NewWhatsOnChain` chaintracker

## [1.1.9] - 2024-10-01
  ### Changed
  - Updated readme
  - Improved test coverage
  - Update golangci-lint version in sonar workflow

## [1.1.8] - 2024-09-17
  ### Changed
  - Restore Transaction `Clone` to its previous state, and add `ShallowClone` as a more efficient alternative
  - Fix the version number bytes in `message`
  - Rename `merkleproof.ToHex()` to `Hex()`
  - Update golangci-lint version and rules

  ### Added
  - `transaction.ShallowClone`
  - `transaction.Hex`

## [1.1.7] - 2024-09-10
  - Rework `tx.Clone()` to be more efficient
  - Introduce SignUnsigned to sign only inputs that have not already been signed
  - Added tests
  - Other minor performance improvements.

  ### Added
  - New method `Transaction.SignUnsigned()`

  ### Changed
  - `Transaction.Clone()` does not reconstitute the source transaction from bytes. Creates a new transaction.

## [1.1.6] - 2024-09-09
  - Optimize handling of source transaction inputs. Avoid mocking up entire transaction when adding source inputs.
  - Minor alignment in ECIES helper function

### Added
  - New method `TransactionInput.SourceTxOutput()`
  
### Changed
  - `SetSourceTxFromOutput` changed to be `SetSourceTxOutput`
  - Default behavior of `EncryptSingle` uses ephemeral key. Updated test.

## [1.1.5] - 2024-09-06
  - Add test for ephemeral private key in electrum encrypt ecies
  - Add support for compression for backward compatibility and alignment with ts

  ### Added
  - `NewAddressFromPublicKeyWithCompression`, to `script/address.go` and `SignMessageWithCompression` to `bsm/sign.go`
  - Additional tests

## [1.1.4] - 2024-09-05

  - Update ECIES implementation to align with the typescript library

  ### Added
  - `primitives/aescbc` directory
    -  `AESCBCEncrypt`, `AESCBCDecrypt`, `PKCS7Padd`, `PKCS7Unpad`
  - `compat/ecies`
    - `EncryptSingle`, `DecryptSingle`, `EncryptShared` and `DecryptShared` convenience functions that deal with strings, uses Electrum ECIES and typical defaults
    - `ElectrumEncrypt`, `ElectrumDecrypt`, `BitcoreEncrypt`, `BitcoreDecrypt`
  - `docs/examples`
    - `ecies_shared`, `ecies_single`, `ecies_electrum_binary`
  - Tests for different ECIES encryption implementations

  ### Removed
  - Previous ecies implementation
  - Outdated ecies example
  - encryption.go for vanilla AES encryption (to align with typescript library)
  
  ### Changed
  - Renamed `message` example to `encrypt_message` for clarity
  - Change vanilla `aes` example to use existing encrypt/decrypt functions from `aesgcm` directory

## [1.1.3] - 2024-09-04

  - Add shamir key splitting
  - Added PublicKey.ToHash() - sha256 hash, then ripemd160 of the public key (matching ts implementation)`
  - Added new KeyShares and polynomial primitives, and polynomial operations to support key splitting
  - Tests for all new keyshare, private key, and polynomial operations
  - added recommended vscode plugin and extension settings for this repo in .vscode directory
  - handle base58 decode errors
  - additional tests for script/address.go

  ### Added
  - `PrivateKey.ToKeyShares`
  - `PrivateKey.ToPolynomial`
  - `PrivateKey.ToBackupShares`
  - `PrivateKeyFromKeyShares`
  - `PrivateKeyFromBackupShares`
  - `PublicKey.ToHash()`
  - New tests for the new `PrivateKey` methods
  - new primitive `keyshares`
  - `NewKeyShares` returns a new `KeyShares` struct
  - `NewKeySharesFromBackupFormat`
  - `KeyShares.ToBackupFormat`
  - `polonomial.go` and tests for core functionality used by `KeyShares` and `PrivateKey`
  - `util.Umod` in `util` package `big.go`
  - `util.NewRandomBigInt` in `util` package `big.go`

  ### Changed
  - `base58.Decode` now returns an error in the case of invalid characters

## [1.1.2] - 2024-09-02
  - Fix OP_BIN2NUM to copy bytes and prevent stack corruption & add corresponding test

### Changed
  - `opcodeBin2num` now copies value before minimally encoding

## [1.1.1] - 2024-08-28
 - Fix OP_RETURN data & add corresponding test
 - update release instructions

### Added
  - add additional test transaction
  - add additional script tests, fix test code

### Changed
  - `opcodeReturn` now includes any `parsedOp.Data` present after `OP_RETURN`
  - Changed RELEASE.md instructions

## [1.1.0] - 2024-08-19
- porting in all optimizations by Teranode team to their active go-bt fork
- introducing chainhash to remove type coercion on tx hashes through the project
- remove ByteStringLE (replaced by chainhash)
- update opRshift and opLshift modeled after C code in node software and tested against failing vectors
- add tests and vectors for txs using opRshift that were previously failing to verify
- update examples
- lint - change international spellings to match codebase standards, use require instead of assert, etc
- add additional test vectors from known failing transactions

### Added
- `MerkePath.ComputeRootHex`
- `MerklePath.VerifyHex`

### Changed
- `SourceTXID` on `TransactionInput` is now a `ChainHash` instead of `[]byte`
- `IsValidRootForHeight` on `ChainTracker` now takes a `ChainHash` instead of `[]byte`
- `MerklePath.ComputeRoot` now takes a `ChainHash` instead of a hex `string`.
- `MerklePath.Verify` now takes a `ChainHash` instead of hex `string`.
- `Transaction.TxID` now returns a `ChainHash` instead of a hex `string`
- `Transaction.PreviousOutHash` was renamed to `SourceOutHash`, and returns a `ChainHash` instead of `[]byte`
- The `TxID` field of the `UTXO` struct in the `transaction` package is now a `ChainHash` instead of `[]byte`
- Renamed `TransactionInput.SetPrevTxFromOutput` to `SetSourceTxFromOutput`

### Removed
- `TransactionInput.PreviousTxIDStr`
- `Transaction.TxIDBytes`
- `UTXO.TxIDStr` in favor of `UTXO.TxID.String()`

### Fixed
- `opcodeRShift` and `opcodeLShift` was fixed to match node logic and properly execute scripts using `OP_RSHIFT` and `OP_LSHIFT`.

---

## [1.0.0] - 2024-06-06

### Added
- Initial release

---

### Template for New Releases:

Replace `X.X.X` with the new version number and `YYYY-MM-DD` with the release date:

```
## [X.X.X] - YYYY-MM-DD

### Added
- 

### Changed
- 

### Deprecated
- 

### Removed
- 

### Fixed
- 

### Security
- 
```

Use this template as the starting point for each new version. Always update the "Unreleased" section with changes as they're implemented, and then move them under the new version header when that version is released.<|MERGE_RESOLUTION|>--- conflicted
+++ resolved
@@ -4,11 +4,7 @@
 
 ## Table of Contents
 
-<<<<<<< HEAD
 - [1.2.5 - 2025-07-16](#125---2025-07-16)
-=======
-- [1.2.5 - 2025-01-09](#125---2025-01-09)
->>>>>>> 5fcfd0e7
 - [1.2.4 - 2025-06-30](#124---2025-06-30)
 - [1.2.3 - 2025-06-30](#123---2025-06-30)
 - [1.2.2 - 2025-06-27](#122---2025-06-27)
@@ -44,7 +40,6 @@
 - [1.1.0 - 2024-08-19](#110---2024-08-19)
 - [1.0.0 - 2024-06-06](#100---2024-06-06)
 
-<<<<<<< HEAD
 ## [1.2.5] - 2025-07-16
 
 ### Changed
@@ -53,6 +48,7 @@
 - Renamed OverlayAdminTokenTemplate to use new API
 - Optimized collectAncestors performance (3.17x faster, 78% less memory)
 - Improved script parsing performance with two-pass approach
+  - 28-49% performance improvement
 
 ### Added
 - Optional sourceSatoshis and lockingScript parameters to Unlock method
@@ -62,18 +58,7 @@
 - Wire format fixes for 32 byte key padding
 - Distinguish invalid signature errors from internal errors
 - Script parsing performance regression
-=======
-## [1.2.5] - 2025-01-09
-
-### Fixed
-- Optimize script parsing performance with two-pass approach for exact memory allocation (#198)
-  - 49% faster for small P2PKH scripts
-  - 29% faster for large data scripts (100KB)
-  - 28% faster for super large data scripts (5MB)
-  - 40% faster for scripts with many push operations
-  - 41% faster for complex STAS scripts
-  - Optimal memory usage: allocates exactly what's needed
->>>>>>> 5fcfd0e7
+
 
 ## [1.2.4] - 2025-06-30
 
