package lookup

import (
<<<<<<< HEAD
	"context"
	"time"
)

type Facilitator interface {
	Lookup(ctx context.Context, url string, question LookupQuestion, timeout time.Duration) (LookupAnswer, error)
=======
	"bytes"
	"context"
	"encoding/json"
	"errors"
	"net/http"
	"time"

	"github.com/bsv-blockchain/go-sdk/util"
)

type Facilitator interface {
	Lookup(url string, question *LookupQuestion, timeout time.Duration) (*LookupAnswer, error)
}

type HTTPSOverlayLookupFacilitator struct {
	Client util.HTTPClient
}

func (f *HTTPSOverlayLookupFacilitator) Lookup(url string, question *LookupQuestion, timeout time.Duration) (*LookupAnswer, error) {
	timeoutContext, cancel := context.WithTimeout(context.Background(), timeout)
	defer cancel()
	if q, err := json.Marshal(question); err != nil {
		return nil, err
	} else {
		req, err := http.NewRequestWithContext(timeoutContext, "POST", url+"/lookup", bytes.NewBuffer(q))
		if err != nil {
			return nil, err
		}
		req.Header.Set("Content-Type", "application/json")
		resp, err := f.Client.Do(req)
		if err != nil {
			return nil, err
		}
		defer resp.Body.Close()
		if resp.StatusCode != http.StatusOK {
			return nil, &util.HTTPError{
				StatusCode: resp.StatusCode,
				Err:        errors.New("lookup failed"),
			}
		}
		answer := &LookupAnswer{}
		if err := json.NewDecoder(resp.Body).Decode(&answer); err != nil {
			return nil, err
		}
		return answer, nil

	}
>>>>>>> be381c33
}<|MERGE_RESOLUTION|>--- conflicted
+++ resolved
@@ -1,14 +1,6 @@
 package lookup
 
 import (
-<<<<<<< HEAD
-	"context"
-	"time"
-)
-
-type Facilitator interface {
-	Lookup(ctx context.Context, url string, question LookupQuestion, timeout time.Duration) (LookupAnswer, error)
-=======
 	"bytes"
 	"context"
 	"encoding/json"
@@ -20,7 +12,7 @@
 )
 
 type Facilitator interface {
-	Lookup(url string, question *LookupQuestion, timeout time.Duration) (*LookupAnswer, error)
+	Lookup(ctx context.Context, url string, question *LookupQuestion, timeout time.Duration) (*LookupAnswer, error)
 }
 
 type HTTPSOverlayLookupFacilitator struct {
@@ -56,5 +48,4 @@
 		return answer, nil
 
 	}
->>>>>>> be381c33
 }