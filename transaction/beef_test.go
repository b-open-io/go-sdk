// beef_test.go

package transaction

import (
	"bytes"
	"encoding/base64"
	"encoding/binary"
	"encoding/hex"
	"fmt"
	"io"
	"log"
	"testing"

	"github.com/bsv-blockchain/go-sdk/chainhash"
	script "github.com/bsv-blockchain/go-sdk/script"
	"github.com/bsv-blockchain/go-sdk/util"
	"github.com/stretchr/testify/require"
)

const BRC62Hex = "0100beef01fe636d0c0007021400fe507c0c7aa754cef1f7889d5fd395cf1f785dd7de98eed895dbedfe4e5bc70d1502ac4e164f5bc16746bb0868404292ac8318bbac3800e4aad13a014da427adce3e010b00bc4ff395efd11719b277694cface5aa50d085a0bb81f613f70313acd28cf4557010400574b2d9142b8d28b61d88e3b2c3f44d858411356b49a28a4643b6d1a6a092a5201030051a05fc84d531b5d250c23f4f886f6812f9fe3f402d61607f977b4ecd2701c19010000fd781529d58fc2523cf396a7f25440b409857e7e221766c57214b1d38c7b481f01010062f542f45ea3660f86c013ced80534cb5fd4c19d66c56e7e8c5d4bf2d40acc5e010100b121e91836fd7cd5102b654e9f72f3cf6fdbfd0b161c53a9c54b12c841126331020100000001cd4e4cac3c7b56920d1e7655e7e260d31f29d9a388d04910f1bbd72304a79029010000006b483045022100e75279a205a547c445719420aa3138bf14743e3f42618e5f86a19bde14bb95f7022064777d34776b05d816daf1699493fcdf2ef5a5ab1ad710d9c97bfb5b8f7cef3641210263e2dee22b1ddc5e11f6fab8bcd2378bdd19580d640501ea956ec0e786f93e76ffffffff013e660000000000001976a9146bfd5c7fbe21529d45803dbcf0c87dd3c71efbc288ac0000000001000100000001ac4e164f5bc16746bb0868404292ac8318bbac3800e4aad13a014da427adce3e000000006a47304402203a61a2e931612b4bda08d541cfb980885173b8dcf64a3471238ae7abcd368d6402204cbf24f04b9aa2256d8901f0ed97866603d2be8324c2bfb7a37bf8fc90edd5b441210263e2dee22b1ddc5e11f6fab8bcd2378bdd19580d640501ea956ec0e786f93e76ffffffff013c660000000000001976a9146bfd5c7fbe21529d45803dbcf0c87dd3c71efbc288ac0000000000"
const BEEF = "AQC+7wH+kQYNAAcCVAIKXThHm90iVbs15AIfFQEYl5xesbHCXMkYy9SqoR1vNVUAAZFHZkdkWeD0mUHP/kCkyoVXXC15rMA8tMP/F6738iwBKwCAMYdbLFfXFlvz5q0XXwDZnaj73hZrOJxESFgs2kfYPQEUAMDiGktI+c5Wzl35XNEk7phXeSfEVmAhtulujP3id36UAQsAkekX7uvGTir5i9nHAbRcFhvi88/9WdjHwIOtAc76PdsBBACO8lHRXtRZK+tuXsbAPfOuoK/bG7uFPgcrbV7cl/ckYQEDAAjyH0EYt9rEd4TrWj6/dQPX9pBJnulm6TDNUSwMRJGBAQAA2IGpOsjMdZ6u69g4z8Q0X/Hb58clIDz8y4Mh7gjQHrsJAQAAAAGiNgu1l9P6UBCiEHYC6f6lMy+Nfh9pQGklO/1zFv04AwIAAABqRzBEAiBt6+lIB2/OSNzOrB8QADEHwTvl/O9Pd9TMCLmV8K2mhwIgC6fGUaZSC17haVpGJEcc0heGxmu6zm9tOHiRTyytPVtBIQLGxNeyMZsFPL4iTn7yT4S0XQPnoGKOJTtPv4+5ktq77v////8DAQAAAAAAAAB/IQOb9SFSZlaZ4kwQGL9bSOV13jFvhElip52zK5O34yi/cawSYmVuY2htYXJrVG9rZW5fOTk5RzBFAiEA0KG8TGPpoWTh3eNZu8WhUH/eL8D/TA8GC9Tfs5TIGDMCIBIZ4Vxoj5WY6KM/bH1a8RcbOWxumYZsnMU/RthviWFDbcgAAAAAAAAAGXapFHpPGSoGhmZHz0NwEsNKYTuHopeTiKw1SQAAAAAAABl2qRQhSuHh+ETVgSwVNYwwQxE1HRMh6YisAAAAAAEAAQAAAAEKXThHm90iVbs15AIfFQEYl5xesbHCXMkYy9SqoR1vNQIAAABqRzBEAiANrOhLuR2njxZKOeUHiILC/1UUpj93aWYG1uGtMwCzBQIgP849avSAGRtTOC7hcrxKzdzgsUfFne6T6uVNehQCrudBIQOP+/6gVhpmL5mHjrpusZBqw80k46oEjQ5orkbu23kcIP////8DAQAAAAAAAAB9IQOb9SFSZlaZ4kwQGL9bSOV13jFvhElip52zK5O34yi/cawQYmVuY2htYXJrVG9rZW5fMEcwRQIhAISNx6VL+LwnZymxuS7g2bOhVO+sb2lOs7wpDJFVkQCzAiArQr3G2TZcKnyg/47OSlG7XW+h6CTkl+FF4FlO3khrdG3IAAAAAAAAABl2qRTMh3rEbc9boUbdBSu8EvwE9FpcFYisa0gAAAAAAAAZdqkUDavGkHIDei8GA14PE9pui/adYxOIrAAAAAAAAQAAAAG+I3gM0VUiDYkYn6HnijD5X1nRA6TP4M9PnS6DIiv8+gIAAABqRzBEAiBqB4v3J0nlRjJAEXf5/Apfk4Qpq5oQZBZR/dWlKde45wIgOsk3ILukmghtJ3kbGGjBkRWGzU7J+0e7RghLBLe4H79BIQJvD8752by3nrkpNKpf5Im+dmD52AxHz06mneVGeVmHJ/////8DAQAAAAAAAAB8IQOb9SFSZlaZ4kwQGL9bSOV13jFvhElip52zK5O34yi/cawQYmVuY2htYXJrVG9rZW5fMUYwRAIgYCfx4TRmBa6ZaSlwG+qfeyjwas09Ehn5+kBlMIpbjsECIDohOgL9ssMXo043vJx2RA4RwUSzic+oyrNDsvH3+GlhbcgAAAAAAAAAGXapFCR85IaVea4Lp20fQxq6wDUa+4KbiKyhRwAAAAAAABl2qRRtQlA5LLnIQE6FKAwoXWqwx1IPxYisAAAAAAABAAAAATQCyNdYMv3gisTSig8QHFSAtZogx3gJAFeCLf+T6ftKAgAAAGpHMEQCIBxDKsYb3o9/mkjqU3wkApD58TakUxcjVxrWBwb+KZCNAiA/N5mst9Y5R9z0nciIQxj6mjSDX8a48tt71WMWle2XG0EhA1bL/xbl8RY7bvQKLiLKeiTLkEogzFcLGIAKB0CJTDIt/////wMBAAAAAAAAAH0hA5v1IVJmVpniTBAYv1tI5XXeMW+ESWKnnbMrk7fjKL9xrBBiZW5jaG1hcmtUb2tlbl8yRzBFAiEAprd99c9CM86bHYxii818vfyaa+pbqQke8PMDdmWWbhgCIG095qrWtjvzGj999PrjifFtV0mNepQ82IWkgRUSYl4dbcgAAAAAAAAAGXapFFChFep+CB3Qdpssh55ZAh7Z1B9AiKzXRgAAAAAAABl2qRQI3se+hqgRme2BD/l9/VGT8fzze4isAAAAAAABAAAAATYrcW2trOWKTN66CahA2iVdmw9EoD3NRfSxicuqf2VZAgAAAGpHMEQCIGLzQtoohOruohH2N8f85EY4r07C8ef4sA1zpzhrgp8MAiB7EPTjjK6bA5u6pcEZzrzvCaEjip9djuaHNkh62Ov3lEEhA4hF47lxu8l7pDcyBLhnBTDrJg2sN73GTRqmBwvXH7hu/////wMBAAAAAAAAAH0hA5v1IVJmVpniTBAYv1tI5XXeMW+ESWKnnbMrk7fjKL9xrBBiZW5jaG1hcmtUb2tlbl8zRzBFAiEAgHsST5TSjs4SaxQo/ayAT/i9H+/K6kGqSOgiXwJ7MEkCIB/I+awNxfAbjtCXJfu8PkK3Gm17v14tUj2U4N7+kOYPbcgAAAAAAAAAGXapFESF1LKTxPR0Lp/YSAhBv1cqaB5jiKwNRgAAAAAAABl2qRRMDm8dYnq71SvC2ZW85T4wiK1d44isAAAAAAABAAAAAZlmx40ThobDzbDV92I652mrG99hHvc/z2XDZCxaFSdOAgAAAGpHMEQCIGd6FcM+jWQOI37EiQQX1vLsnNBIRpWm76gHZfmZsY0+AiAQCdssIwaME5Rm5dyhM8N8G4OGJ6U8Ec2jIdVO1fQyIkEhAj6oxrKo6ObL1GrOuwvOEpqICEgVndhRAWh1qL5awn29/////wMBAAAAAAAAAH0hA5v1IVJmVpniTBAYv1tI5XXeMW+ESWKnnbMrk7fjKL9xrBBiZW5jaG1hcmtUb2tlbl80RzBFAiEAtnby9Is30Kad+SeRR44T9vl/XgLKB83wo8g5utYnFQICIBdeBto6oVxzJRuWOBs0Dqeb0EnDLJWw/Kg0fA0wjXFUbcgAAAAAAAAAGXapFPif6YFPsfQSAsYD0phVFDdWnITziKxDRQAAAAAAABl2qRSzMU4yDCTmCoXgpH461go08jpAwYisAAAAAAABAAAAAfFifKQeabVQuUt9F1rQiVz/iZrNQ7N6Vrsqs0WrDolhAgAAAGpHMEQCIC/4j1TMcnWc4FIy65w9KoM1h+LYwwSL0g4Eg/rwOdovAiBjSYcebQ/MGhbX2/iVs4XrkPodBN/UvUTQp9IQP93BsEEhAuvPbcwwKILhK6OpY6K+XqmqmwS0hv1cH7WY8IKnWkTk/////wMBAAAAAAAAAHwhA5v1IVJmVpniTBAYv1tI5XXeMW+ESWKnnbMrk7fjKL9xrBBiZW5jaG1hcmtUb2tlbl81RjBEAiAfXkdtFBi9ugyeDKCKkeorFXRAAVOS/dGEp0DInrwQCgIgdkyqe70lCHIalzS4nFugA1EUutCh7O2aUijN6tHxGVBtyAAAAAAAAAAZdqkUTHmgM3RpBYmbWxqYgeOA8zdsyfuIrHlEAAAAAAAAGXapFOLz0OAGrxiGzBPRvLjAoDp7p/VUiKwAAAAAAAEAAAABODRQbkr3Udw6DXPpvdBncJreUkiGCWf7PrcoVL5gEdwCAAAAa0gwRQIhAIq/LOGvvMPEiVJlsJZqxp4idfs1pzj5hztUFs07tozBAiAskG+XcdLWho+Bo01qOvTNfeBwlpKG23CXxeDzoAm2OEEhAvaoHEQtzZA8eAinWr3pIXJou3BBetU4wY+1l7TFU8NU/////wMBAAAAAAAAAHwhA5v1IVJmVpniTBAYv1tI5XXeMW+ESWKnnbMrk7fjKL9xrBBiZW5jaG1hcmtUb2tlbl82RjBEAiA0yjzEkWPk1bwk9BxepGMe/UrnwkP5BMkOHbbmpV6PDgIga7AxusovxtZNpa1yLOLgcTdxjl5YCS5ez1TlL83WZKttyAAAAAAAAAAZdqkUcHY6VT1hWoFE+giJoOH5PR2NqLCIrK9DAAAAAAAAGXapFFqhL5vgEh7uVOczHY+ZX+Td7XL1iKwAAAAAAAEAAAABXCLo00qVp2GgaFuLWpmghF6fA9h9VxanNR0Ik521zZICAAAAakcwRAIgUQHyvcQAmMveGicAcaW/3VpvvvyKOKi0oa2soKb/VecCIA7FwKV8tl38aqIuaFa7TGK4mHp7n6MstgHJS1ebpn2DQSEDyL5rIX/FWTmFHigjn7v3MfmX4CatNEqp1Lc5GB/pZ0P/////AwEAAAAAAAAAfCEDm/UhUmZWmeJMEBi/W0jldd4xb4RJYqedsyuTt+Mov3GsEGJlbmNobWFya1Rva2VuXzdGMEQCIAJoCOlFP3XKH8PHuw974e+spc6mse2parfbVsUZtnkyAiB9H6Xn1UJU0hQiVpR/k6BheBKApu0kZAUkcGM6fIiNH23IAAAAAAAAABl2qRQou28gesj0t/bBxZFOFDphZVhrJIis5UIAAAAAAAAZdqkUGXy953q7y5hcpgqFwpiLKsMsVBqIrAAAAAAA"
const BEEFSet = "0200beef03fef1550d001102fd20c2009591fd79f7fb1fbd24c2fdc4911da930e1d7386f0216b6446b85eea29f978f1bfd21c202ac2a05abdae46fc2555c36a76035dedbf9fac4fc349eabffbd9d62ba440ffcb101fd116100cabeb714ea9a3f15a5e4f6138f6dd6b75bab32d8b40d178a0514e6e1e1b372f701fd8930007e04df7216a1d29bb8caabd1f78014b1b4f336eb6aee76bcf1797456ddc86b7501fd451800796afe5b113d8933f5eef2d180e72dc4b644fd76fb1243dfb791d9863702573701fd230c007a6edc003e02c429391cbf426816885731cb8054410599884eed508917a2f57c01fd100600eaa540de74506ed6abcb48e38cc544c53d373269271a7e6cf2143b7cc85d7ea401fd0903001e31aa04628b99d6cfa3e21fb4a7e773487ebc86a504e511eaff3f2176267b9401fd85010031e0d053497f85228b02879f69c4c7b43fb5abc3e0e47ea49a63853b117c9b5001c30083339d5a5b97ad77b74d3538678bb20ea7e61f8b02c24a625933eb496bebd3480160008ee445baec1613d591344a9915d77652f508e6442cd394626a3ff308bcb151f1013100f3f68f2a72e47bb41377e9e429daa496cd220bdcf702a36a209f9feba58d5552011900a01c52f4099bc7bdfea772ab03739bf009d72f24f68b5c4f8cc71a8c4da80804010d00c2ce2d5bfb9cbab9983ae1c871974f23a32c585d9b8440acc4ef5203c1d6c05401070072c7fc59a1717e90633f10d322e0f63272ae97c017d1efae04e4090abeeafac3010200a7aa5fa5576d1de6dd0e32d769592bc247be7bbd0b3e36e2d579fa1ec7d6ebce010000090cba670bea2e0d5c36e979e4cf9f79ad0874d734fb782fec2496d4c554e321010100d963646680643df73c34d7fa16f173595cf32a9ed6f64d2c8ee88a8af6b7bf52fedf590d001202fe66130200023275c6dde10d32d61af52b412b1e3956b5cd085605cd521778f11d53849fdb0cfe6713020000cd5e2298cf4d809c698c8adeeab66718e6b75b3d528bce74e6e01b984c736df901feb209010000736013454e087c89d813c99a043c9029cf2d427815c6a98ba3641c384ae52c4701fdd884007f742824bddca1582e4ded866d9609d9473397f8b86625376be74684f7fb947f01fd6d4200eb7f54ce4f920a3e4c7f96ef6b2d199c519df1b1286415581187ca608f3e47b801fd372100fa6c1c8cba3d3d5d030cd98eb91498cdffe70f0dad1000e123157d5dac22e22a01fd9a1000104c0294e478fbcac4e2325403afd86370c86043f295978b809004b2687a6c9a01fd4c08009ef5a5eaf16cab45a239c43852296ab323ca21faf256ab9768dd0a2f39970ec201fd2704006161cbd1755b66815eb69613b574920e9e836c8c3772aa2260ad3639848d520b01fd1202005e04b5afc0ea8d29dc22b611536832a2a2e7c860bbf4227ce0bdcc8a0e66284601fd0801009719f5f90e3937f3921045d202522fe315da1331acc3cce472c4b084d0debe65018500d79a1c3d45a3c41bf6526a9adbac2676159d2f3c753d7d3b6dba1dc3cbdd3c520143006b88b582d985bffc511556e471a6a20cfda2d41837245329f714214e009a3e48012000c1840dbdfc3014f1e912882b971c030fd21c0b023c01fe6fd7470d6d9bb2ab86011100f9c3de08d38588e225a5ee5334a3c03771a0b51318ca388dd1b5826951604d750109006e2b2e926c86214620d306a59522eee438a79157e9360cb76ee14a868fccc482010500d5c43ea372c432861db73ba0a6897fa29855e542a6ed910626dfb8954d94fa47010300d7863bafb5ca841ca0b13736fced1d492f0f741cb0a2beab1cafa517c878ae2c010000174ccda0879c20b85fa26d423deb0b34c5f2787127e244ccacfae39b5ba8fea7feeb590d001602fe46b3060002fa6ae8371111956f74412e3b1effcbd4fcb278124b6365b34c8cc20a5287bafffe47b306000011883eed76bdc7e7fb79efe23e3c50aa825ade46d79895de1a246e3d69a5b8cf01fea2590300009c92d7f67ac06e4bce0de4f18f438056f25138ee1a0cf61ed3a6d7f32261339b01fed0ac01000006178026214d61dc19c91cb5c08481f2f3daf03392c359de424cbd5d7135c5cf01fd69d6000174f6863438909d648fea32cdd65cbf457ab717f9be327d5d4352dbf157671e01fd356b0059536ea55010906b7071e36f78b20faaaede46a7f27ba4916dc1655836c73de701fd9b3500dee845c02c827dbcd862de359f5e6ad0ecca59213d9eb01896374d9efb7af9fd01fdcc1a00b22861b84b4537dfdaa8eb51957a51007af7836677ad14074601de6cd6c2871c01fd670d00591e76e7b07b26a6d7e940ec4f84497d9f3c7be111b15c336b24d83227db0c1001fdb20600f142d0ff9b2ddb7c21d8913f02adc7abc51fcdd5253154339450b87b59859aa601fd580300ce0307ff2027d405b8afa8a5c8834e9cc8bd073c4f463c3657562bbdb7843fe601fdad010027a3ce3a9829a3df0d9074099a6a3d76c81600a6a9c50f6cf857fb823c1a783901d700cca7689680c528f0a93fd9c980577016b37ce67ce75b1d728c4fa23008b1652b016a00b74bd3ab6c94f1216a803849afc254f37eea378c89167ff0686223db82767e3a013400434d5f48f733bb69fc5f0bd8238ffaec8d002951e6a1b52484fcc05819078372011b0053fef8153f4aed8aa8bdebeae0a6c1aa7712b84887fb565bcd9232fdd60fb0c0010c00009d9f21a9bc9e9d8c99aac9a1df47ffe02334fcb8bc8f3797d64c2564b3bf44010700838a284a4ee33c455b303e1eb23428b35d264b35c4f4b42bd6c68f1a7279f38801020042820e1ab5dbb77b0a6f266167b453f672d007d0c6eddc6229ce57c941f46c670100002c0da37e0453e7d01c810d2280a84792086b1fe1bc232e76ef6783f76c57757601010048746ad4d10a562bb53d2ed29438c9dfd0a6cacb78429277072e789d4d8dd8c101010091a52bf4a100e96dba15cbff933df60fcb26d95d6dd9b55fd5e450d5895e4526010100c202dcbdece72a45a1657ff7dbd979b031b1c8b839bc9a3b958683226644b736030100020000000140f6726035b03b90c1f770f0280444eeb041c45d026a8f4baaf00530bdc473a5020000006b483045022100ccdf467aa46d9570c4778f4e68491cc51dff4b815803d2406b6e8772d800f5ad02200ff8f11a59d207c734e9c68154dcef4023d75c37e661ab866b1d3e3ea77e6bda4121021cf99b6763736f48e6e063f99a43bfa82f15111ba0e0f9776280e6bd75d23af9ffffffff0377082800000000001976a91491b21f8856b862ff291ca0ac2ec924ba2419113788ac75330100000000001976a9144b5b285395052a61328b58c6594dd66aa6003d4988acf229f503000000001976a9148efcb6c55f5c299d48d0c74762dd811345c9093b88ac0000000001010200000001bcfe1adc5e99edb82c6a48f44cbae19bc0e5d31f9c8e4b3a92d6befb1cb2e510020000006a4730440220211655b505edd6fe9196aba77477dac5c9f638fe204243c09f1188a19164ac7f022035fb8640750515ca85df8197dec87a76db5c578f05b8ae645e30d8f70d429a324121028bf1be8161c50f98289df3ecd3185ed2273e9d448840232cf2f077f05e789c29ffffffff03d8000400000000001976a9144f427ee5f3099f0ac571f6b723a628e7b08fb64c88ac75330100000000001976a914f7cad87036406e5d3aef5d4a4d65887c76f9466788ac27db1004000000001976a9143219d1b6bd74f932dcb39a5f3b48cfde2b61cc0088ac0000000001020100000002e646efa607ff14299bc0b0cfaa65e035feb493cc440cb8abb8eb6225f8d4c1c4000000006b483045022100b410c4f82655f56fc8de4a622d3e4a8c662198de5ca8963989d70b85734986f502204fe884d99aa6ffd44bb01396b9f63bebcb7222b76e6e26c2bd60837ff555f1f8412103fda4ece7b0c9150872f8ef5241164b36a230fd9657bc43ca083d9e78bc0bcba6ffffffff3275c6dde10d32d61af52b412b1e3956b5cd085605cd521778f11d53849fdb0c000000006a473044022057f9d55ace1945866be0f83431867c58eda32d73ae3fdabed2d3424ebbe493530220553e286ae67bcaf49b0ea1d3163f41b1b3c91702a054e100c1e71ca4927f6dd8412103fda4ece7b0c9150872f8ef5241164b36a230fd9657bc43ca083d9e78bc0bcba6ffffffff04400d0300000000001976a9140e8338fa60e5391d54e99c734640e72461922d9988aca0860100000000001976a9140602787cc457f68c43581224fda6b9555aaab58e88ac10270000000000001976a91402cfbfc3931c7c1cf712574e80e75b1c2df14b2088acd5120000000000001976a914bd3dbab46060873e17ca754b0db0da4552c9a09388ac00000000"

func TestFromBEEF(t *testing.T) {
	// Decode the BEEF data from base64
	beefBytes, err := base64.StdEncoding.DecodeString(BEEF)
	require.NoError(t, err, "Failed to decode BEEF data")

	// Create a new Transaction object
	tx := &Transaction{}

	// Use the FromBEEF method to populate the transaction
	err = tx.FromBEEF(beefBytes)
	require.NoError(t, err, "FromBEEF method failed")

	expectedTxID := "ce70df889d5ba66a989b8e47294c751d19f948f004075cf265c4cbb2a7c97838"
	actualTxID := tx.TxID().String()
	require.Equal(t, expectedTxID, actualTxID, "Transaction ID does not match")

	_, err = tx.collectAncestors(map[string]*Transaction{}, true)
	require.NoError(t, err, "collectAncestors method failed")

	atomic, err := tx.AtomicBEEF(false)
	require.NoError(t, err, "AtomicBEEF method failed")

	tx2, err := NewTransactionFromBEEF(atomic)
	require.NoError(t, err, "NewTransactionFromBEEF method failed")
	require.Equal(t, tx.TxID().String(), tx2.TxID().String(), "Transaction ID does not match")

	_, txid, err := NewBeefFromAtomicBytes(atomic)
	require.NoError(t, err, "NewBeefFromAtomicBytes method failed")
	require.Equal(t, txid.String(), expectedTxID, "Transaction ID does not match")

	_, txFromBeef, _, err := ParseBeef(beefBytes)
	require.NoError(t, err, "ParseBeef method failed")
	require.Equal(t, txFromBeef.TxID().String(), expectedTxID, "Transaction ID does not match")

	_, err = NewBeefFromTransaction(tx)
	require.NoError(t, err, "NewBeefFromTransaction method failed")
}

func TestFromBeefErrorCase(t *testing.T) {
	tx := &Transaction{}
	err := tx.FromBEEF([]byte("invalid data"))
	require.Error(t, err, "FromBEEF method should fail with invalid data")
}

func TestNewEmptyBEEF(t *testing.T) {
	t.Run("New Beef V1", func(t *testing.T) {
		v1 := NewBeefV1()
		beefBytes, err := v1.Bytes()

		require.NoError(t, err)
		require.Equal(t, "0100beef0000", hex.EncodeToString(beefBytes))
	})
	t.Run("New Beef V2", func(t *testing.T) {
		v2 := NewBeefV2()
		beefBytes, err := v2.Bytes()

		require.NoError(t, err)
		require.Equal(t, "0200beef0000", hex.EncodeToString(beefBytes))
	})
}

func TestNewBEEFFromBytes(t *testing.T) {
	// Decode the BEEF data from base64
	beefBytes, err := hex.DecodeString(BEEFSet)
	require.NoError(t, err, "Failed to decode BEEF data from hex string")

	// Create a new Beef object
	beef, err := NewBeefFromBytes(beefBytes)
	require.NoError(t, err, "NewBeefFromBytes method failed")

	// Check the Beef object's properties
	require.Equal(t, uint32(4022206466), beef.Version, "Version does not match")
	require.Len(t, beef.BUMPs, 3, "BUMPs length does not match")
	require.Len(t, beef.Transactions, 3, "Transactions length does not match")

	binary.LittleEndian.PutUint32(beefBytes[0:4], 0xdeadbeef)
	_, err = NewTransactionFromBEEF(beefBytes)
	require.Error(t, err, "use NewBeefFromBytes to parse anything which isn't V1 BEEF or AtomicBEEF")
}

func TestBeefTransactionFinding(t *testing.T) {
	// Decode the BEEF data from hex string
	beefBytes, err := hex.DecodeString(BEEFSet)
	require.NoError(t, err)

	// Create a new Beef object
	beef, err := NewBeefFromBytes(beefBytes)
	require.NoError(t, err)

	// Test RemoveExistingTxid and findTxid
	for txid := range beef.Transactions {
		// Verify we can find it
		tx := beef.findTxid(txid)
		require.NotNil(t, tx)

		// Remove it
		beef.RemoveExistingTxid(txid)

		// Verify it's gone
		tx = beef.findTxid(txid)
		require.Nil(t, tx)
		break // just test one
	}
}

func TestBeefMakeTxidOnly(t *testing.T) {
	// Decode the BEEF data from hex string
	beefBytes, err := hex.DecodeString(BEEFSet)
	require.NoError(t, err)

	// Create a new Beef object
	beef, err := NewBeefFromBytes(beefBytes)
	require.NoError(t, err)

	// Get first transaction and verify it exists
	var txid string
	var originalTx *BeefTx
	for id, tx := range beef.Transactions {
		if tx.Transaction != nil {
			txid = id
			originalTx = tx
			break
		}
	}
	require.NotEmpty(t, txid)
	require.NotNil(t, originalTx)

	// Convert the hash to ensure it's valid
	hash, err := chainhash.NewHashFromHex(txid)
	require.NoError(t, err)

	// Test MakeTxidOnly
	txidOnly := beef.MakeTxidOnly(txid)
	require.NotNil(t, txidOnly)
	require.Equal(t, TxIDOnly, txidOnly.DataFormat)
	require.NotNil(t, txidOnly.KnownTxID)
	require.Equal(t, hash.String(), txidOnly.KnownTxID.String())

	t.Log(beef.ToLogString())
}

func TestBeefSortTxs(t *testing.T) {
	// Decode the BEEF data from hex string
	beefBytes, err := hex.DecodeString(BEEFSet)
	require.NoError(t, err)

	// Create a new Beef object
	beef, err := NewBeefFromBytes(beefBytes)
	require.NoError(t, err)

	// First, let's check what transactions we have
	for txid, tx := range beef.Transactions {
		t.Logf("Transaction %s:", txid)
		t.Logf("  DataFormat: %v", tx.DataFormat)
		t.Logf("  Has Transaction: %v", tx.Transaction != nil)
		if tx.Transaction != nil {
			t.Logf("  Has MerklePath: %v", tx.Transaction.MerklePath != nil)
			t.Logf("  Number of Inputs: %d", len(tx.Transaction.Inputs))
		}
		t.Logf("  Has KnownTxID: %v", tx.KnownTxID != nil)
	}

	// Test SortTxs
	result := beef.SortTxs()
	require.NotNil(t, result)

	// Log the results
	t.Logf("Valid transactions: %v", result.Valid)
	t.Logf("TxIDOnly transactions: %v", result.TxidOnly)
	t.Logf("Transactions with missing inputs: %v", result.WithMissingInputs)
	t.Logf("Missing inputs: %v", result.MissingInputs)
	t.Logf("Not valid transactions: %v", result.NotValid)

	// Verify that valid transactions don't have missing inputs
	for _, txid := range result.Valid {
		require.NotContains(t, result.MissingInputs, txid, "Valid transaction should not have missing inputs")
		require.NotContains(t, result.NotValid, txid, "Valid transaction should not be in NotValid list")
		require.NotContains(t, result.WithMissingInputs, txid, "Valid transaction should not be in WithMissingInputs list")
	}

	// Verify that transactions with missing inputs are properly categorized
	for _, txid := range result.WithMissingInputs {
		require.NotContains(t, result.Valid, txid, "Transaction with missing inputs should not be in Valid list")
	}

	// Verify that invalid transactions are properly categorized
	for _, txid := range result.NotValid {
		require.NotContains(t, result.Valid, txid, "Invalid transaction should not be in Valid list")
	}
}

func TestBeefToLogString(t *testing.T) {
	// Decode the BEEF data from hex string
	beefBytes, err := hex.DecodeString(BEEFSet)
	require.NoError(t, err)

	// Create a new Beef object
	beef, err := NewBeefFromBytes(beefBytes)
	require.NoError(t, err)

	// Get the log string
	logStr := beef.ToLogString()

	// Verify the log string contains expected information
	require.Contains(t, logStr, "BEEF with", "Log should contain BEEF summary")
	require.Contains(t, logStr, "BUMPs", "Log should mention BUMPs")
	require.Contains(t, logStr, "Transactions", "Log should mention Transactions")
	require.Contains(t, logStr, "isValid", "Log should mention validity")

	// Verify BUMP information is logged
	require.Contains(t, logStr, "BUMP", "Log should contain BUMP details")
	require.Contains(t, logStr, "block:", "Log should contain block height")
	require.Contains(t, logStr, "txids:", "Log should contain txids")

	// Verify Transaction information is logged
	require.Contains(t, logStr, "TX", "Log should contain transaction details")
	require.Contains(t, logStr, "txid:", "Log should contain transaction IDs")

	// Verify each BUMP and transaction is mentioned
	bumpCount := beef.BUMPs
	for i := 0; i < len(bumpCount); i++ {
		require.Contains(t, logStr, fmt.Sprintf("BUMP %d", i), "Log should contain each BUMP")
	}
	for _, tx := range beef.Transactions {
		if tx.Transaction != nil {
			require.Contains(t, logStr, tx.Transaction.TxID().String(), "Log should contain each transaction ID")
		}
	}
}

func TestBeefClone(t *testing.T) {
	// Decode the BEEF data from hex string
	beefBytes, err := hex.DecodeString(BEEFSet)
	require.NoError(t, err)

	// Create a new Beef object
	original, err := NewBeefFromBytes(beefBytes)
	require.NoError(t, err)

	// Clone the object
	clone := original.Clone()

	// Verify basic properties match
	require.Equal(t, original.Version, clone.Version, "Version should match")
	require.Equal(t, len(original.BUMPs), len(clone.BUMPs), "Number of BUMPs should match")
	require.Equal(t, len(original.Transactions), len(clone.Transactions), "Number of transactions should match")

	// Verify BUMPs are copied (not just referenced)
	for i, bump := range original.BUMPs {
		require.Equal(t, bump.BlockHeight, clone.BUMPs[i].BlockHeight, "BUMP BlockHeight should match")
		require.Equal(t, len(bump.Path), len(clone.BUMPs[i].Path), "BUMP Path length should match")

		// Verify each level of the path
		for j := range bump.Path {
			require.Equal(t, len(bump.Path[j]), len(clone.BUMPs[i].Path[j]), "Path level length should match")

			// Verify each PathElement
			for k := range bump.Path[j] {
				// Compare PathElement fields
				require.Equal(t, bump.Path[j][k].Offset, clone.BUMPs[i].Path[j][k].Offset, "PathElement Offset should match")
				if bump.Path[j][k].Hash != nil {
					require.Equal(t, bump.Path[j][k].Hash.String(), clone.BUMPs[i].Path[j][k].Hash.String(), "PathElement Hash should match")
				}
				if bump.Path[j][k].Txid != nil {
					require.Equal(t, *bump.Path[j][k].Txid, *clone.BUMPs[i].Path[j][k].Txid, "PathElement Txid should match")
				}
				if bump.Path[j][k].Duplicate != nil {
					require.Equal(t, *bump.Path[j][k].Duplicate, *clone.BUMPs[i].Path[j][k].Duplicate, "PathElement Duplicate should match")
				}
			}
		}
	}

	// Verify transactions are copied (not just referenced)
	for txid, tx := range original.Transactions {
		clonedTx, exists := clone.Transactions[txid]
		require.True(t, exists, "Transaction should exist in clone")
		require.Equal(t, tx.DataFormat, clonedTx.DataFormat, "Transaction DataFormat should match")
		if tx.Transaction != nil {
			require.Equal(t, tx.Transaction.TxID().String(), clonedTx.Transaction.TxID().String(), "Transaction ID should match")
		}
		if tx.KnownTxID != nil {
			require.Equal(t, tx.KnownTxID.String(), clonedTx.KnownTxID.String(), "KnownTxID should match")
		}
	}

	// Modify clone and verify original is unchanged
	clone.Version = 999
	require.NotEqual(t, original.Version, clone.Version, "Modifying clone should not affect original")

	// Remove a transaction from clone and verify original is unchanged
	for txid := range clone.Transactions {
		delete(clone.Transactions, txid)
		_, exists := original.Transactions[txid]
		require.True(t, exists, "Removing transaction from clone should not affect original")
		break // just test one
	}
}

func TestBeefTrimknownTxIDs(t *testing.T) {
	// Decode the BEEF data from hex string
	beefBytes, err := hex.DecodeString(BEEFSet)
	require.NoError(t, err)

	// Create a new Beef object
	beef, err := NewBeefFromBytes(beefBytes)
	require.NoError(t, err)

	// Convert some transactions to TxIDOnly format
	var txidsToTrim []string
	for txid, tx := range beef.Transactions {
		if tx.Transaction != nil {
			// Convert to TxIDOnly and add to our list to trim
			beef.MakeTxidOnly(txid)
			txidsToTrim = append(txidsToTrim, txid)
			if len(txidsToTrim) >= 2 { // Convert 2 transactions to test with
				break
			}
		}
	}
	require.GreaterOrEqual(t, len(txidsToTrim), 1, "Should have at least one transaction to trim")

	// Verify the transactions are now in TxIDOnly format
	for _, txid := range txidsToTrim {
		tx := beef.findTxid(txid)
		require.NotNil(t, tx)
		require.Equal(t, TxIDOnly, tx.DataFormat)
	}

	// Trim the known TxIDs
	beef.TrimknownTxIDs(txidsToTrim)

	// Verify the transactions were removed
	for _, txid := range txidsToTrim {
		tx := beef.findTxid(txid)
		require.Nil(t, tx, "Transaction should have been removed")
	}

	// Verify other transactions still exist
	for txid, tx := range beef.Transactions {
		require.NotContains(t, txidsToTrim, txid, "Remaining transaction should not have been in trim list")
		if tx.DataFormat == TxIDOnly {
			require.NotContains(t, txidsToTrim, txid, "TxIDOnly transaction that wasn't in trim list should still exist")
		}
	}
}

func TestBeefGetValidTxids(t *testing.T) {
	// Decode the BEEF data from hex string
	beefBytes, err := hex.DecodeString(BEEFSet)
	require.NoError(t, err)

	// Create a new Beef object
	beef, err := NewBeefFromBytes(beefBytes)
	require.NoError(t, err)

	// First, let's check what transactions we have
	t.Log("Checking transactions in BEEF:")
	for txid, tx := range beef.Transactions {
		t.Logf("Transaction %s:", txid)
		t.Logf("  DataFormat: %v", tx.DataFormat)
		t.Logf("  Has Transaction: %v", tx.Transaction != nil)
		if tx.Transaction != nil {
			t.Logf("  Has MerklePath: %v", tx.Transaction.MerklePath != nil)
			t.Logf("  Number of Inputs: %d", len(tx.Transaction.Inputs))
			for i, input := range tx.Transaction.Inputs {
				t.Logf("    Input %d SourceTXID: %s", i, input.SourceTXID.String())
			}
		}
		t.Logf("  Has KnownTxID: %v", tx.KnownTxID != nil)
	}

	// Get sorted transactions to see what's valid
	sorted := beef.SortTxs()
	t.Log("\nSorted transaction results:")
	t.Logf("  Valid: %v", sorted.Valid)
	t.Logf("  TxidOnly: %v", sorted.TxidOnly)
	t.Logf("  WithMissingInputs: %v", sorted.WithMissingInputs)
	t.Logf("  MissingInputs: %v", sorted.MissingInputs)
	t.Logf("  NotValid: %v", sorted.NotValid)

	// Get valid txids
	validTxids := beef.GetValidTxids()
	t.Logf("\nGetValidTxids result: %v", validTxids)

	// Verify results match
	require.Equal(t, sorted.Valid, validTxids, "GetValidTxids should return same txids as SortTxs.Valid")

	// If we have any valid transactions, verify they exist and have valid inputs
	if len(validTxids) > 0 {
		for _, txid := range validTxids {
			tx := beef.findTxid(txid)
			require.NotNil(t, tx, "Valid txid should exist in transactions map")

			// If it has a transaction, verify it has no missing inputs
			if tx.Transaction != nil {
				for _, input := range tx.Transaction.Inputs {
					sourceTx := beef.findTxid(input.SourceTXID.String())
					require.NotNil(t, sourceTx, "Input transaction should exist for valid transaction")
				}
			}
		}
	} else {
		t.Log("No valid transactions found - this is expected if all transactions have missing inputs or are not valid")
	}
}

func TestBeefFindTransactionForSigning(t *testing.T) {
	// Decode the BEEF data from hex string
	beefBytes, err := hex.DecodeString(BEEFSet)
	require.NoError(t, err)

	// Create a new Beef object
	beef, err := NewBeefFromBytes(beefBytes)
	require.NoError(t, err)

	// First, let's check what transactions we have
	t.Log("Checking transactions in BEEF:")
	for txid, tx := range beef.Transactions {
		t.Logf("Transaction %s:", txid)
		t.Logf("  DataFormat: %v", tx.DataFormat)
		t.Logf("  Has Transaction: %v", tx.Transaction != nil)
		if tx.Transaction != nil {
			t.Logf("  Has MerklePath: %v", tx.Transaction.MerklePath != nil)
			t.Logf("  Number of Inputs: %d", len(tx.Transaction.Inputs))
			for i, input := range tx.Transaction.Inputs {
				t.Logf("    Input %d SourceTXID: %s", i, input.SourceTXID.String())
			}
		}
		t.Logf("  Has KnownTxID: %v", tx.KnownTxID != nil)
	}

	// Get sorted transactions to see what's valid
	sorted := beef.SortTxs()
	t.Log("\nSorted transaction results:")
	t.Logf("  Valid: %v", sorted.Valid)
	t.Logf("  TxidOnly: %v", sorted.TxidOnly)
	t.Logf("  WithMissingInputs: %v", sorted.WithMissingInputs)
	t.Logf("  MissingInputs: %v", sorted.MissingInputs)
	t.Logf("  NotValid: %v", sorted.NotValid)

	// Get valid txids
	validTxids := beef.GetValidTxids()
	t.Logf("\nGetValidTxids result: %v", validTxids)

	// For this test, we'll use any transaction that has full data
	var testTxid string
	for txid, tx := range beef.Transactions {
		if tx.Transaction != nil {
			testTxid = txid
			break
		}

	}
	require.NotEmpty(t, testTxid, "Should have at least one transaction with full data")

	// Test FindTransactionForSigning
	tx := beef.FindTransactionForSigning(testTxid)
	require.NotNil(t, tx, "Should find a transaction for signing")
	require.Equal(t, testTxid, tx.TxID().String(), "Transaction ID should match")
}

func TestBeefFindAtomicTransaction(t *testing.T) {
	// Decode the BEEF data from hex string
	beefBytes, err := hex.DecodeString(BEEFSet)
	require.NoError(t, err)

	// Create a new Beef object
	beef, err := NewBeefFromBytes(beefBytes)
	require.NoError(t, err)

	// Get a transaction ID to test with
	var testTxid string
	for txid, tx := range beef.Transactions {
		if tx.Transaction != nil {
			testTxid = txid
			break
		}
	}
	require.NotEmpty(t, testTxid, "Should have at least one transaction with full data")

	// Test FindAtomicTransaction
	tx := beef.FindAtomicTransaction(testTxid)
	require.NotNil(t, tx, "Should find an atomic transaction")
	require.Equal(t, testTxid, tx.TxID().String(), "Transaction ID should match")
}

func TestTransactionsReadFrom(t *testing.T) {
	t.Run("normal transaction", func(t *testing.T) {
		// Get a transaction from BEEFSet
		beefBytes, err := hex.DecodeString(BEEFSet)
		require.NoError(t, err)
		beef, err := NewBeefFromBytes(beefBytes)
		require.NoError(t, err)

		// Find a transaction with full data
		var txBytes []byte
		for _, tx := range beef.Transactions {
			if tx.Transaction != nil {
				// Create a buffer with transaction count (1) followed by the transaction data
				buf := bytes.NewBuffer(nil)
				buf.WriteByte(1) // Write count of 1 transaction
				buf.Write(tx.Transaction.Bytes())
				txBytes = buf.Bytes()
				break
			}
		}
		require.NotEmpty(t, txBytes, "Should have found a transaction with full data")

		// Test ReadFrom
		reader := bytes.NewReader(txBytes)
		txs := &Transactions{}
		n, err := txs.ReadFrom(reader)
		require.NoError(t, err)
		require.Equal(t, int64(len(txBytes)), n)
		require.NotEmpty(t, *txs)
	})

	t.Run("incomplete transaction with zero inputs", func(t *testing.T) {
		// Create a buffer with transaction count (0)
		buf := bytes.NewBuffer(nil)
		buf.WriteByte(0) // Write count of 0 transactions

		// Test ReadFrom
		reader := bytes.NewReader(buf.Bytes())
		txs := &Transactions{}
		n, err := txs.ReadFrom(reader)
		require.NoError(t, err)
		require.Equal(t, int64(1), n) // Should only read the count byte
		require.Empty(t, *txs)
	})
}

func TestBeefMergeBump(t *testing.T) {
	// Decode the BEEF data from hex string
	beefBytes, err := hex.DecodeString(BEEFSet)
	require.NoError(t, err)

	// Create two Beef objects
	beef1, err := NewBeefFromBytes(beefBytes)
	require.NoError(t, err)
	beef2, err := NewBeefFromBytes(beefBytes)
	require.NoError(t, err)

	// Get a BUMP to merge
	require.NotEmpty(t, beef2.BUMPs, "Should have BUMPs to test with")
	bumpToMerge := beef2.BUMPs[0]

	// Record initial state
	initialBumpCount := len(beef1.BUMPs)

	// Test MergeBump
	beef1.MergeBump(bumpToMerge)

	// Verify the BUMP was merged
	require.Len(t, beef1.BUMPs, initialBumpCount+1, "Should have one more BUMP after merge")
	require.Equal(t, bumpToMerge.BlockHeight, beef1.BUMPs[len(beef1.BUMPs)-1].BlockHeight, "Merged BUMP should have same block height")

	// Verify the paths are equal but not the same instance
	require.Equal(t, len(bumpToMerge.Path), len(beef1.BUMPs[len(beef1.BUMPs)-1].Path), "Path lengths should match")
	for i := range bumpToMerge.Path {
		require.Equal(t, len(bumpToMerge.Path[i]), len(beef1.BUMPs[len(beef1.BUMPs)-1].Path[i]), "Path element lengths should match")
		for j := range bumpToMerge.Path[i] {
			require.Equal(t, bumpToMerge.Path[i][j].Offset, beef1.BUMPs[len(beef1.BUMPs)-1].Path[i][j].Offset, "Path element offset should match")
			if bumpToMerge.Path[i][j].Hash != nil {
				require.Equal(t, bumpToMerge.Path[i][j].Hash.String(), beef1.BUMPs[len(beef1.BUMPs)-1].Path[i][j].Hash.String(), "Path element hash should match")
			}
		}
	}
}

func TestBeefMergeTransactions(t *testing.T) {
	// Decode the BEEF data from hex string
	beefBytes, err := hex.DecodeString(BEEFSet)
	require.NoError(t, err)

	// Create two Beef objects
	beef1, err := NewBeefFromBytes(beefBytes)
	require.NoError(t, err)
	beef2, err := NewBeefFromBytes(beefBytes)
	require.NoError(t, err)

	// Get a transaction to merge and modify it to make it unique
	var txToMerge *BeefTx
	var txid string
	for id, tx := range beef2.Transactions {
		if tx.Transaction != nil {
			// Delete this transaction from beef1 to ensure we can merge it
			delete(beef1.Transactions, id)
			txToMerge = tx
			txid = id
			break
		}
	}
	require.NotNil(t, txToMerge, "Should have a transaction to test with")
	require.NotEmpty(t, txid, "Should have a transaction ID")

	// Test MergeRawTx
	initialTxCount := len(beef1.Transactions)
	rawTx := txToMerge.Transaction.Bytes()
	beefTx, err := beef1.MergeRawTx(rawTx, nil)
	require.NoError(t, err)
	require.NotNil(t, beefTx)
	require.Len(t, beef1.Transactions, initialTxCount+1, "Should have one more transaction after merge")

	// Test MergeTransaction
	beef3, err := NewBeefFromBytes(beefBytes)
	require.NoError(t, err)
	delete(beef3.Transactions, txid)
	initialTxCount = len(beef3.Transactions)
	beefTx, err = beef3.MergeTransaction(txToMerge.Transaction)
	require.NoError(t, err)
	require.NotNil(t, beefTx)
	require.Len(t, beef3.Transactions, initialTxCount+1, "Should have one more transaction after merge")
}

func TestBeefErrorHandling(t *testing.T) {
	t.Run("invalid_transaction_format", func(t *testing.T) {
		// Create a transaction with corrupted format byte
		beefBytes, err := hex.DecodeString(BEEFSet)
		require.NoError(t, err)

		// Find the first transaction format byte
		// The format byte comes after the version (4 bytes), number of BUMPs (VarInt),
		// BUMP data, and number of transactions (VarInt)
		reader := bytes.NewReader(beefBytes)

		// Skip version
		_, err = reader.Seek(4, io.SeekStart)
		require.NoError(t, err)

		// Skip number of BUMPs and BUMP data
		var numberOfBUMPs util.VarInt
		_, err = numberOfBUMPs.ReadFrom(reader)
		require.NoError(t, err)

		// Skip BUMP data
		for i := 0; i < int(numberOfBUMPs); i++ {
			bump, err := NewMerklePathFromReader(reader)
			require.NoError(t, err)
			_ = bump
		}

		// Skip number of transactions
		var numberOfTransactions util.VarInt
		_, err = numberOfTransactions.ReadFrom(reader)
		require.NoError(t, err)

		// Now we're at the first transaction format byte
		pos, err := reader.Seek(0, io.SeekCurrent)
		require.NoError(t, err)

		// Create a copy of the bytes and corrupt the format byte
		corruptedBytes := make([]byte, len(beefBytes))
		copy(corruptedBytes, beefBytes)
		corruptedBytes[pos] = 0xFF // Invalid format byte

		// Attempt to create a new Beef object with corrupted data
		_, err = NewBeefFromBytes(corruptedBytes)
		require.Error(t, err)
		require.Contains(t, err.Error(), "invalid data format", "Error should mention invalid format")
	})
}

func TestBeefEdgeCases(t *testing.T) {
	t.Run("BEEF_with_only_TxIDOnly_transactions", func(t *testing.T) {
		// Create a minimal BEEF V2 data structure
		buf := new(bytes.Buffer)

		// Write version (BEEF_V2)
		err := binary.Write(buf, binary.LittleEndian, BEEF_V2)
		require.NoError(t, err)

		// Write number of BUMPs (0)
		buf.Write(util.VarInt(0).Bytes())

		// Write number of transactions (1)
		buf.Write(util.VarInt(1).Bytes())

		// Write one TxIDOnly transaction
		buf.WriteByte(byte(TxIDOnly)) // DataFormat

		// Create a valid txid hash
		txidBytes, err := hex.DecodeString("0000000000000000000000000000000000000000000000000000000000000001")
		require.NoError(t, err)
		buf.Write(txidBytes)

		// Create a new Beef object from the bytes
		beef, err := NewBeefFromBytes(buf.Bytes())
		require.NoError(t, err)
		t.Logf("Created BEEF object with %d transactions", len(beef.Transactions))

		// Verify the transaction is TxIDOnly and has valid KnownTxID
		for txid, tx := range beef.Transactions {
			t.Logf("Verifying transaction %s", txid)
			t.Logf("  DataFormat: %v", tx.DataFormat)
			t.Logf("  Has Transaction: %v", tx.Transaction != nil)
			t.Logf("  Has KnownTxID: %v", tx.KnownTxID != nil)

			// Test the behavior of TxIDOnly transactions
			require.Equal(t, TxIDOnly, tx.DataFormat, "Transaction should be TxIDOnly format")
			require.NotNil(t, tx.KnownTxID, "TxIDOnly transaction should have KnownTxID")

			// Test that TxIDOnly transactions are properly categorized
			sorted := beef.SortTxs()
			require.NotContains(t, sorted.Valid, txid, "TxIDOnly transaction should not be considered valid")
			require.Contains(t, sorted.TxidOnly, txid, "TxIDOnly transaction should be in TxidOnly list")

			// Test that the transaction is not returned by GetValidTxids
			validTxids := beef.GetValidTxids()
			require.NotContains(t, validTxids, txid, "TxIDOnly transaction should not be in GetValidTxids result")
		}
	})
}

func TestBeefMergeBeefBytes(t *testing.T) {
	// Create first BEEF object
	beefBytes1, err := hex.DecodeString(BEEFSet)
	require.NoError(t, err)
	beef1, err := NewBeefFromBytes(beefBytes1)
	require.NoError(t, err)

	// Create a minimal second BEEF object with a single transaction
	buf := new(bytes.Buffer)

	// Write version (BEEF_V2)
	err = binary.Write(buf, binary.LittleEndian, BEEF_V2)
	require.NoError(t, err)

	// Write number of BUMPs (0)
	buf.Write(util.VarInt(0).Bytes())

	// Write number of transactions (1)
	buf.Write(util.VarInt(1).Bytes())

	// Write one RawTx transaction
	buf.WriteByte(byte(RawTx))

	// Create a simple transaction
	tx := &Transaction{
		Version:  1,
		Inputs:   []*TransactionInput{},
		Outputs:  []*TransactionOutput{},
		LockTime: 0,
	}

	// Write the transaction
	txBytes := tx.Bytes()
	buf.Write(txBytes)

	// Record initial state
	initialTxCount := len(beef1.Transactions)

	// Test MergeBeefBytes
	err = beef1.MergeBeefBytes(buf.Bytes())
	require.NoError(t, err)

	// Verify transactions were merged
	require.Len(t, beef1.Transactions, initialTxCount+1, "Should have merged one transaction")

	// Test merging invalid BEEF bytes
	invalidBytes := []byte("invalid beef data")
	err = beef1.MergeBeefBytes(invalidBytes)
	require.Error(t, err, "Should error on invalid BEEF bytes")
}

func TestBeefMergeBeefTx(t *testing.T) {
	t.Run("merge valid transaction", func(t *testing.T) {
		// Create a valid transaction
		tx := &Transaction{
			Version:  1,
			Inputs:   make([]*TransactionInput, 0),
			Outputs:  make([]*TransactionOutput, 0),
			LockTime: 0,
		}

		beef := &Beef{
			Version:      BEEF_V2,
			BUMPs:        make([]*MerklePath, 0),
			Transactions: make(map[string]*BeefTx),
		}

		btx := &BeefTx{
			DataFormat:  RawTx,
			Transaction: tx,
		}

		result, err := beef.MergeBeefTx(btx)
		require.NoError(t, err)
		require.NotNil(t, result)
		require.Len(t, beef.Transactions, 1)
	})

	t.Run("handle nil transaction", func(t *testing.T) {
		beef := &Beef{
			Version:      BEEF_V2,
			BUMPs:        make([]*MerklePath, 0),
			Transactions: make(map[string]*BeefTx),
		}

		// Test with nil BeefTx
		result, err := beef.MergeBeefTx(nil)
		require.Error(t, err)
		require.Nil(t, result)
		require.Contains(t, err.Error(), "nil transaction")
		require.Empty(t, beef.Transactions)
	})

	t.Run("handle BeefTx with nil Transaction", func(t *testing.T) {
		beef := &Beef{
			Version:      BEEF_V2,
			BUMPs:        make([]*MerklePath, 0),
			Transactions: make(map[string]*BeefTx),
		}

		// Test with BeefTx that has nil Transaction
		btx := &BeefTx{
			DataFormat:  RawTx,
			Transaction: nil,
		}

		result, err := beef.MergeBeefTx(btx)
		require.Error(t, err)
		require.Nil(t, result)
		require.Contains(t, err.Error(), "nil transaction")
		require.Empty(t, beef.Transactions)
	})
}

func TestBeefFindAtomicTransactionWithSourceTransactions(t *testing.T) {
	// Create a BEEF object with transactions that have source transactions
	beef := &Beef{
		Version:      BEEF_V2,
		BUMPs:        make([]*MerklePath, 0),
		Transactions: make(map[string]*BeefTx),
	}

	// Create source transaction
	sourceTx := &Transaction{
		Version:  1,
		Inputs:   make([]*TransactionInput, 0),
		Outputs:  make([]*TransactionOutput, 0),
		LockTime: 0,
	}
	sourceBeefTx := &BeefTx{
		DataFormat:  RawTx,
		Transaction: sourceTx,
	}
	sourceTxid := sourceTx.TxID().String()
	beef.Transactions[sourceTxid] = sourceBeefTx

	// Create main transaction that references the source
	mainTx := &Transaction{
		Version: 1,
		Inputs: []*TransactionInput{
			{
				SourceTXID:        sourceTx.TxID(),
				SourceTransaction: sourceTx,
				SourceTxOutIndex:  0,
				SequenceNumber:    0xFFFFFFFF,
				UnlockingScript:   script.NewFromBytes([]byte{}),
			},
		},
		Outputs:  make([]*TransactionOutput, 0),
		LockTime: 0,
	}
	mainBeefTx := &BeefTx{
		DataFormat:  RawTx,
		Transaction: mainTx,
	}
	mainTxid := mainTx.TxID().String()
	beef.Transactions[mainTxid] = mainBeefTx

	// Create a BUMP for the source transaction
	bump := &MerklePath{
		BlockHeight: 1234,
		Path: [][]*PathElement{
			{
				&PathElement{
					Hash:   sourceTx.TxID(),
					Offset: 0,
				},
			},
		},
	}
	beef.BUMPs = append(beef.BUMPs, bump)

	// Test FindAtomicTransaction
	result := beef.FindAtomicTransaction(mainTxid)
	require.NotNil(t, result)
	require.Equal(t, mainTxid, result.TxID().String())

	// Verify source transaction has merkle path
	require.NotNil(t, mainTx.Inputs[0].SourceTransaction)
	require.NotNil(t, mainTx.Inputs[0].SourceTransaction.MerklePath)
}

func TestBeefMergeTxidOnly(t *testing.T) {
	// Create a BEEF object
	beef := &Beef{
		Version:      BEEF_V2,
		BUMPs:        make([]*MerklePath, 0),
		Transactions: make(map[string]*BeefTx),
	}

	// Create a transaction ID
	txidBytes, err := hex.DecodeString("0000000000000000000000000000000000000000000000000000000000000001")
	require.NoError(t, err)
	txid, err := chainhash.NewHash(txidBytes)
	require.NoError(t, err)

	// Test MergeTxidOnly
	result := beef.MergeTxidOnly(txid.String())
	require.NotNil(t, result)
	require.Equal(t, TxIDOnly, result.DataFormat)
	require.NotNil(t, result.KnownTxID)
	require.Equal(t, txid.String(), result.KnownTxID.String())
	require.Nil(t, result.Transaction)

	// Verify the transaction was added to the BEEF object
	require.Len(t, beef.Transactions, 1)
	require.Contains(t, beef.Transactions, txid.String())

	// Test merging the same txid again
	result2 := beef.MergeTxidOnly(txid.String())
	require.NotNil(t, result2)
	require.Equal(t, result, result2)
	require.Len(t, beef.Transactions, 1)
}

func TestBeefFindBumpWithNilBumpIndex(t *testing.T) {
	// Create a BEEF object
	beef := &Beef{
		Version:      BEEF_V2,
		BUMPs:        make([]*MerklePath, 0),
		Transactions: make(map[string]*BeefTx),
	}

	// Create a transaction with a source transaction
	sourceTx := &Transaction{
		Version:  1,
		Inputs:   make([]*TransactionInput, 0),
		Outputs:  make([]*TransactionOutput, 0),
		LockTime: 0,
	}

	mainTx := &Transaction{
		Version: 1,
		Inputs: []*TransactionInput{
			{
				SourceTXID:        sourceTx.TxID(),
				SourceTransaction: sourceTx,
				SourceTxOutIndex:  0,
				SequenceNumber:    0xFFFFFFFF,
				UnlockingScript:   script.NewFromBytes([]byte{}),
			},
		},
		Outputs:  make([]*TransactionOutput, 0),
		LockTime: 0,
	}

	// Add transactions to BEEF
	beef.Transactions[sourceTx.TxID().String()] = &BeefTx{
		DataFormat:  RawTx,
		Transaction: sourceTx,
	}
	beef.Transactions[mainTx.TxID().String()] = &BeefTx{
		DataFormat:  RawTx,
		Transaction: mainTx,
	}

	// Test FindBump with no BUMPs (nil bumpIndex)
	result := beef.FindBump(mainTx.TxID().String())
	require.Nil(t, result)

	// Verify the code path for checking source transactions was executed
	// This is mainly to cover the uncovered lines, as the functionality
	// is already tested in other test cases
}

func TestBeefBytes(t *testing.T) {
	t.Run("serialize and deserialize", func(t *testing.T) {
		// Create a BEEF object with different types of transactions
		beef := &Beef{
			Version:      BEEF_V2,
			BUMPs:        make([]*MerklePath, 0),
			Transactions: make(map[string]*BeefTx),
		}

		// Add a TxIDOnly transaction
		txidBytes, err := hex.DecodeString("0000000000000000000000000000000000000000000000000000000000000001")
		require.NoError(t, err)
		txid, err := chainhash.NewHash(txidBytes)
		require.NoError(t, err)
		beef.MergeTxidOnly(txid.String())

		// Add a RawTx transaction
		tx := &Transaction{
			Version:  1,
			Inputs:   make([]*TransactionInput, 0),
			Outputs:  make([]*TransactionOutput, 0),
			LockTime: 0,
		}
		beefTx, err := beef.MergeRawTx(tx.Bytes(), nil)
		require.NoError(t, err)
		require.Equal(t, RawTx, beefTx.DataFormat)

		// Add a RawTxAndBumpIndex transaction
		bump := &MerklePath{
			BlockHeight: 1234,
			Path: [][]*PathElement{
				{
					&PathElement{
						Hash:   txid,
						Offset: 0,
					},
				},
			},
		}
		beef.BUMPs = append(beef.BUMPs, bump)
		bumpIndex := 0
		tx2 := &Transaction{
			Version:  1,
			Inputs:   make([]*TransactionInput, 0),
			Outputs:  make([]*TransactionOutput, 0),
			LockTime: 0,
		}
		beefTx2, err := beef.MergeRawTx(tx2.Bytes(), &bumpIndex)
		require.NoError(t, err)
		require.Equal(t, RawTxAndBumpIndex, beefTx2.DataFormat)

		// Serialize to bytes
		bytes, err := beef.Bytes()
		require.NoError(t, err)

		// Deserialize and verify
		beef2, err := NewBeefFromBytes(bytes)
		require.NoError(t, err)
		require.Equal(t, beef.Version, beef2.Version)
		require.Equal(t, len(beef.BUMPs), len(beef2.BUMPs))
		require.Equal(t, len(beef.Transactions), len(beef2.Transactions))

		// Verify transactions maintained their format
		for txid, tx := range beef.Transactions {
			tx2, ok := beef2.Transactions[txid]
			require.True(t, ok)
			require.Equal(t, tx.DataFormat, tx2.DataFormat)
			if tx.DataFormat == TxIDOnly {
				require.Equal(t, tx.KnownTxID.String(), tx2.KnownTxID.String())
			}
		}
	})
}

func TestBeefAddComputedLeaves(t *testing.T) {
	// Create a BEEF object with a BUMP that has incomplete leaves
	beef := &Beef{
		Version:      BEEF_V2,
		BUMPs:        make([]*MerklePath, 0),
		Transactions: make(map[string]*BeefTx),
	}

	// Create leaf hashes
	leaf1, _ := chainhash.NewHashFromHex("0000000000000000000000000000000000000000000000000000000000000001")
	leaf2, _ := chainhash.NewHashFromHex("0000000000000000000000000000000000000000000000000000000000000002")

	// Create a BUMP with two leaves in row 0 and no computed parent in row 1
	bump := &MerklePath{
		BlockHeight: 1234,
		Path: [][]*PathElement{
			{
				&PathElement{Hash: leaf1, Offset: 0}, // Left leaf
				&PathElement{Hash: leaf2, Offset: 1}, // Right leaf
			},
			{}, // Empty row for parent
		},
	}
	beef.BUMPs = append(beef.BUMPs, bump)

	// Call AddComputedLeaves
	beef.AddComputedLeaves()

	// Verify the parent hash was computed and added
	require.Len(t, beef.BUMPs[0].Path[1], 1, "Should have one computed parent hash")
	require.Equal(t, uint64(0), beef.BUMPs[0].Path[1][0].Offset, "Parent offset should be 0")
	expectedParent := MerkleTreeParent(leaf1, leaf2)
	require.Equal(t, expectedParent.String(), beef.BUMPs[0].Path[1][0].Hash.String(), "Parent hash should match")

	// Test findLeafByOffset
	foundLeaf := findLeafByOffset(beef.BUMPs[0].Path[0], 0)
	require.NotNil(t, foundLeaf, "Should find leaf at offset 0")
	require.Equal(t, leaf1.String(), foundLeaf.Hash.String(), "Found leaf should match")

	foundLeaf = findLeafByOffset(beef.BUMPs[0].Path[0], 1)
	require.NotNil(t, foundLeaf, "Should find leaf at offset 1")
	require.Equal(t, leaf2.String(), foundLeaf.Hash.String(), "Found leaf should match")

	foundLeaf = findLeafByOffset(beef.BUMPs[0].Path[0], 2)
	require.Nil(t, foundLeaf, "Should not find leaf at offset 2")

	// Test case where right leaf is missing
	bump2 := &MerklePath{
		BlockHeight: 1235,
		Path: [][]*PathElement{
			{
				&PathElement{Hash: leaf1, Offset: 0}, // Left leaf only
			},
			{}, // Empty row for parent
		},
	}
	beef.BUMPs = append(beef.BUMPs, bump2)

	// Call AddComputedLeaves again
	beef.AddComputedLeaves()

	// Verify no parent was computed for bump2 since right leaf is missing
	require.Empty(t, beef.BUMPs[1].Path[1], "Should not compute parent when right leaf is missing")
}

func TestBeefFromV1(t *testing.T) {
	beefData, err := hex.DecodeString(BRC62Hex)
	require.NoError(t, err)
	beef, err := NewBeefFromBytes(beefData)
	require.NoError(t, err)
	require.NotNil(t, beef)
}

func TestBEEFGeneratedFromComplexTransactionTree2(t *testing.T) {
	// given:
	sources := make(map[string]*SourceTx)
	var id string
	var src *SourceTx

	id, src = TxSrcFromBEEF(t, "0100beef01fe0f810d000a021e02f0514e101c685bb48cbc2d79670bc0857eeee02b743cf0828a1adc30a86e7c9e1f0009c19aaa48c7cd5d22c122880de58aac101907bb055faa7128205f4295af3b94010e002adf38f2ad5aa56c0212d082a7ac2cbe752fe0532cc2003ed173c16c795d846e010600af5005c049426f10642fbdf6af435d31dea0a77c32954f58eec6a60f1e38e8dc01020039e473d0c3ccedee39b06b9391d5b8aa8a561da05269ffe3c4d53250a233df390100000bfb38834b449f137e5a898dec46e242dcceff4192e78e58a824417c7e37958d0101008b7f3f693a1f94e798df88c90c2173892326c013d13cdffb2c55b359626165f101010086bb023baeae6e66ee9b1d5f3582125ea3157d99b7265a0d6b9a874cd19b83250101005db280781ee936daf96a79b06af85790949c8cf14b53b34e066d7ef90e885c5001010055b2765acd3ee55fa5f6f749ab44d28dc20e5d42946e5ca643152ac656430e1e01010069d43d5002daa90dfcf30266aaaa3bca4d12ac12e05494cc81134eb46d209c8a010100000001e65b9ef3d391becf8cb0e4a5e2776510d10a783a4ec63f2c801bd2b931d21920010000006a47304402204c0d70b3ad01a24db1d47faa76572d4e0e0f5961de28da95e9ec606ddc4d6d3e02202fc9df216a7d54c1aade6e7e6dc2e45b8e77a5147d7bab8b7d6ad38a3de22dea41210258663c23d1ffbbc31d32202f4c9a20172f53caa392fc0c7e17aa7ad205ad8ad4ffffffff020b000000000000001976a9148d0ef30e7977226af25db1d5cefd5f063dffdbbf88ac4e000000000000001976a9147bf428515ed60ac36c7df98fd6065e6660e2057088ac000000000100")
	sources[id] = src

	id, src = TxSrcFromBEEF(t, "0100beef01fe8c820d0008029000f3bcd3bdd7b463bd9e059884043d5f1b7efa5806019ae26ec5409a7b2443f75291023a8db70c78fb351eb81218117aaa3cf97d504d43a27906d55de1b8ff26d0877c0149007471492588010811c176fc3279ee9fe9ff186bed8afb84824c7ca8ae1c6c85700125005aeecc9cf38154eeb77d3052a7b6095f54334532a7248db3935691c7e05c41de011300e7f39a587fc25eeefd67296f754b9cad2e5550ade2cc0da700484998646f902b01080033294c88c26581f660a38ee11cfb483a88418c02288e3b741efae3d8d9e2e9f3010500b8976d76be19369cca6fd2caee7721aeee6a24fc90c4db9c4a1dc9e395e371b9010300b13689864cb4f043bd377229dde575b419d40a9c28fcd9c158e1f83db6c60973010000e3ae43275988bf8d18cdad807db5548a0cbc8c2f33dbb36829b79feb5e1c61010101000000015137849f7901ee43c7a82edec1feeeb80f82156f7ab5c14a86b02ce81eca8196010000006b4830450221009c7b5c5ca5e172fa11688c8ce699498a4bddb410102eda49d6858489b7d39f9a02200a99d9ee4aa92fc7c0f6bdbe72c30f00375273d3947e76ca3bd16b513693af364121021dd8cf0b64cbbcf25cdfc92d24c8101feb5631725758acc1dd5815e7fae72483ffffffff020b000000000000001976a914aeda7f9e6377a2a747e99e26dfc30cffb658ada988ac4e000000000000001976a9145f0d0c7967a487646cb4cf9dfeb2de5f6904eced88ac000000000100")
	sources[id] = src

	id, src = TxSrcFromBEEF(t, "0100beef01fe97820d000802c400c301d72d906e3e0316f3a0ecd52aed8511020dc4ce6cc10262dbd603c9d0b41ec502c76dc34e4617ec07c9ea3510ee5d9bda2ac1c43fe930f787f934115d16ce5bfb01630089d026105541b0465f1cfe4a57a6f1568de20d966144f5338fb7cff71605ac0001300030e82dedc0233bc7f88634dfcceb996a159b4262cd7033d99e3e3830bc127384011900a27db4bc8d35d88e516497dd3ed4d1a5034fbc5a72fc87afcdc8c68b075e8358010d002922bd782a72383114526d6115bafbc022256950482512ceb5160a27cef206a1010700b465873d19ecc75b4efd6edd3544dab62708198466898feec38899ec00636b5a010200b634935f8344bdd49d1c2c5c44042b87906e4a63539cf522f8b80e94814c3454010000e87df8f3484892e60cf21ed471bcbf262f5878946bdc5f3e4ece466f283af8e60101000000019d2c128af4f8d2c6bae49aed16040af8c3410156ccc7a5ddde7edb4a6643e1ed010000006b4830450221009b5cb0d017741fe541a1375779301d81c085ee47c387fd69dd2fdadb8d2c7aa202202bf687cbf5a707a2c436c5ed6f975e2f4aa79d5ddf2745e75e94f5116f88136a4121021ebcca6e3be95a904fd76c50315c9b896a6f9692d45ed7c03dd33a081f966541ffffffff020b000000000000001976a914f87afd6cf2f4c69df61a36dd5acbc21b4d85bf8588ac100d0300000000001976a9149a3cf43b016f0d564942944fd1d190648e5ec3c388ac000000000100")
	sources[id] = src

	id, src = TxSrcFromBEEF(t, "0100beef02fe97820d000804b8002084cdfeab486fe3b20e1cd162b6a2ee3a2aa5eadfe417eb0d6790b81d3e5494b90264ac0de5489f8d45561beb6ed395acdf3a7b2d85ee6a51128bf3429377041fe7c20007eaa967ea31aaf6ccbd82946f5e3bc3816f35152488c2fb20ad3247a555a801c3024c9762c3ca1d1a60f2bc9225eeaa6f90c25009334675f483aa874985da5ede14025d000aed61a6011474c581cc51d46c1a0a1dbe254b1bd5db571ea7adda5ee4fe14fd60001684868a3bb030fe2cba0d93a299ab5e417aeff5614bc1813ab06cb131f47b0b022f000f39e0d53c105a77c69d370bab5de08ec12dd911dc746524a5fb75a4f6114059310032cf5520a213a028423a7d010268ff1095c87868edc939c9655394eb8b908c72021600250edad903fe55892d062031cc6d7f28b31362a0d7f0cf0032d947cbb6cc609e1900a27db4bc8d35d88e516497dd3ed4d1a5034fbc5a72fc87afcdc8c68b075e8358020a0076f57c22f1a6974817d64159d308ab4de6c87575a0849b37094fe2257090eb610d002922bd782a72383114526d6115bafbc022256950482512ceb5160a27cef206a1020400ae529a976118bb9d21266677bfe24c40169b22b7a88a8931e6e15598c2b6f6d80700b465873d19ecc75b4efd6edd3544dab62708198466898feec38899ec00636b5a020200b634935f8344bdd49d1c2c5c44042b87906e4a63539cf522f8b80e94814c34540300366945d0cb65c7619a8d20f61532d9badf0f0e248b3cfaedc06cc0ee8fb73dd2010000e87df8f3484892e60cf21ed471bcbf262f5878946bdc5f3e4ece466f283af8e6fe42830d000b02fdba05003f8ebd318392d16df651c58ec61d153dea5c4c91d2b7c8f0e5e058b1dc65c462fdbb05022d476e68e2de750cd818542f7e67e5759b41342a7099cdef2af2529dc792a58401fddc02000ec96ba9d747237868f1d2c86e47268c26ef36f6c94a1912b3733314d633bdf201fd6f010072a3b0ab6b21cc40b3d19ac7939ab6f78cb3a0183a7b4bfb6a7d59f2f016451701b600d7a7c1fed5491b1a56caa519da77897df5cf40d4bf68338f5982f29231532801015a0004ac4da4093d73e32c6fa18d1e54e7b105c8ff4e2f576546f4ae6719111ab884012c009d9659c893f191fcae323cb131248ad0cf62b5d453a7c6ebcc03fe37bf14a3d4011700a0c1489667907f2af5c1e296bcc9f306bea2bcb4380bcb037c2339d568700eb0010a0081c97c06ab9720c1160e893fbda97a84d00616ed5a709403df1251dd9f1c5f310104008bd6f0d52d27d6c7bf8445797e1955e6915001a2d3d112fe92f085445c1877730103004616b36c0aef0a3a7007687709683109063502a8d774d1e15a5f74bd1d8a5883010000a9c52f139127db83df7dd23e73656fc883622d83197296f1a298d22baa151d9a0c0100000001876717879bb784106ca0684ecc97dfbe03e94db4d9de8889c7bb4efc0784bd84010000006a473044022012ac460542c42f45c7bf57411ea993f58dead3c55b9a5145af1e7848173bf7760220268b179f198d32f3b7215d86e3c627c609ac25e346a2a6aa2e4fdb76f762293041210301931e21a4aade35c54507b93ca0a827878ba048bc505de6fd0609ef1e5bedd1ffffffff020b000000000000001976a9149af8d563369946c602bd58527c615dc38fc0c27888ac1e000000000000001976a9148b0733136657e6fd58047d31542c6794d41a7fdb88ac000000000100010000000171f98beef012b4a8dad0acff55dfe1ce09dc680f55eb8f3b93621d369f0b94e3010000006b483045022100b9a1fccba25c7f079a594ede2596f399d660d47e0b7765d51a75ec44f8d20e53022022872b14b7270ad3a96844c15036776c1e03e77dedc3b1e76ded95ec8d8eafae4121038ef4bbd95c86e7c84451509a9a21c353ec98a948610a7a467d1b0206e4f7d9f0ffffffff020b000000000000001976a9143ffda33164eae9530ff261777b419c49ec36f9b688ac440c0300000000001976a914f05ea9383d3d59df1eef949f5f446ba9d2bbf7ac88ac00000000010101000000012d476e68e2de750cd818542f7e67e5759b41342a7099cdef2af2529dc792a584010000006a47304402207097290a8d6e08198929abb49794f46b479186174d77fe35132ff894551acb9802207afaee1405fab2346d92017054c83346f5d112cab521f07407500be4706c8f544121028cf7d7a2acc018baff58cbbd3f89395218c50a5b30c7e9b5f0a95f5f8988c012ffffffff020c2b0000000000001976a9146ff6dd8608b17c1ee7bb92defdc4ec6e3ca1a56088ac37e10200000000001976a914189a648dc4549073fd2cedff94688807e754a7d288ac000000000001000000013b95c65f45913abd2b948489a111079ae85e55b395a975c96fa477ea5c0f74e3010000006a473044022021cd63b4f7cff0760405174a2e74b1a81ab957f6546b0c2d84a6df3ce82a6ac6022059ba2373b6b1bbefd99ca4b0e5c4b6be6fc8a828eb6a0a456255cf84b02743e24121022de6e3f77c0e53625fcca43df3dd2a634a3909f7fcd4c4d947876760e2544abfffffffff0264000000000000001976a9141539936ebf76f0f0f78b223545238152ca0f6cf488acd2e00200000000001976a9140253efeedd43b4bb2f713f0b73f358143d71acdb88ac000000000001000000014a011070c3f14e63a4a188c0f87837b01abe8290d49e17e1b3b51644954dadbd010000006b483045022100f458180c028f17bac03a95f14141f9c5fc77964d570fab4cebee2b16dcabc3d002201c91e2778f8e0bce523da5ee4e682cd85dff7698a9feb3461879eb424386cb01412103b71b611936c48df959bbfc01abac9c9cdc7a4fa564d13777e7772b0581ddc5a2ffffffff020b000000000000001976a9148b1e270b2787a9a159b353cfa3337f909239fd3c88acc6e00200000000001976a914db17bd8a8711b30d1e0048107d9565517ced1f2e88ac00000000000100000001b654ad6fc865c7f1ac147342bfa528a44505a8cd0f4fe85d23c3ef75fae21941010000006a473044022027153a12a930608fa6380a6126ab70c4380bec1e4609b1b5e9fd6701fe5392a702205d20c6da5f36b34ad4f6775f28843ceb1c5865154e67adc66f226b70bdc83319412102ff9b41495e940cc1de05b599d1d0d6f53e14f15178b67e8de00b785ecdf9d4eaffffffff0264000000000000001976a914790b92b33e746411e27fb1dfb280abbbace3229c88ac61e00200000000001976a914224987cce1af70e7d23395c6977f9a4488cc329e88ac00000000000100000001f0514e101c685bb48cbc2d79670bc0857eeee02b743cf0828a1adc30a86e7c9e010000006b483045022100d7575dc72530884cff94599e54f6aa522236abe35ceb8e7829105a7d10ba9f2402205f18feda4f27518e39f496393356475f7bf36233998542a9566caf1e5ff6a3be412102f3f58ff0fdf942b938a69d9ce006c7e084881a2dd80d9ae2d9d504a1129ac0f4ffffffff020b000000000000001976a9145d4a8b60aaed268f0da2f22d10a624aeb4b396bf88ac42000000000000001976a91419bef7044f06df9d78c194e40628dd41e74251bc88ac000000000100010000000164ac0de5489f8d45561beb6ed395acdf3a7b2d85ee6a51128bf3429377041fe7000000006b483045022100c558e43be4f247103e85b91df60e168ea8c2d8ba32562c8d6616a9e2e2fa346d022056890b08e7804fc5e92f08dc9b3a30aeedf68d4ddf04b2e46c6e70f454a63eca412102e034156bc78abd91fca9d17f0f9743d535bdc8bcab830c4c8fc4236da0a82ca6ffffffff0200000000000000001d006a0474657374012013323032352d30322d32375431353a34323a35370a000000000000001976a91411db5f363d6f894bbddeb4425c9f58c816bbd45f88ac000000000001000000018d00ed22dd1ea3c38c35a04205a0b97d8cfb1c3bb5ab6de02916892f20292139010000006a47304402201258e7ae73db1d1dc05cb6251b0c5523a5779044a4687617b8c8e7ff35d3641f0220114661cbdb8bdce2657db2434ea0364e4ec3c16bd1f3acd5a7e8ec0014943d77412103ff9a106b2916c1e55dd6b010896532654f6f882ba62d1bcdb40d4e9c0de8ee09ffffffff0201000000000000001976a914a602ad12a493bd01e6606a94a98a24c3408cca2388ac08000000000000001976a914ff160272e879cc563841bd2cf6ba913bd3ba592288ac00000000000100000001960bb575d5e87ff68c58100eec25a7c7afd54d0ff38e6069b1c6071a25ee2afb010000006a47304402201728f503cde071696c07c8efb8b41cf2294f37ecdd8d647532fa7586195ef66402207941d4ee103e88414b3ed53697026ff03650f0d4b70b4d93fdb37f3a7a41f8f44121036afb62a41fb3309e1bc7ad9310573452f9d0ced15b12b3fe968e7e3e0e347f7cffffffff0201000000000000001976a914d9f85171d099cb8cb5d86051a6fed273489972e088ac06000000000000001976a9149ad96cbf880d570aa7af12de1de3af2bb26f9cb388ac0000000000010000000288d195e41aba852138219700bf75c74afe6154071b80a6524e16b8bdb344b68f010000006b483045022100d62db15d6c373bb724db70821d02a335d19a64c4455f8f1b0832654e49b3881d022033bcddc774322c5a2a7c24ea5165ee076fee63d13c466e6cd1dd25d93fda2d074121033ccc472975ad22f7d6a040655f78bb5ce848862f79abb557eff907cd590bcb6fffffffff8cd3664f6d35aab4fd3c056c4e9b3c0ead5f3965eb425ce729b25d9305dea59e000000006b483045022100ac37067c325612a7b7eea0402086c6de04bb974f851fbe9361961aa83ba94dcd02203d7b48c01e7704e4757d97ad93fd23e285ade1f74a6e7387f7129ef541ffc8384121038f40345e830f5eef93ea2a1c39c5f7f67a652baf8b0aa16af6b06ce4cc3d955fffffffff020b000000000000001976a914a934f6a9e1ddea8dedbf23eb6858bb6e3b24202688ac5e000000000000001976a9140d31ff65a608a552636f86c5ccc0f6e7f5bd800b88ac000000000001000000025b82fe078b567f65e840bb48c244250e37e7421be21bbb57bfaef0010bbc8f5b010000006b483045022100c739454243cfdf354e0d06bd0170ae78e9f257337ac1e7ffd6c09b3f1673552702203137cf3615a488aec4bbda527d0da7c8d1259fd5ed3fb75fc9e4c88fca04a84b412103548f121e285e6e9d3cf3aa22ad1c491af5d0c7c0d27fe519bea69bf8061c1abeffffffff4c9762c3ca1d1a60f2bc9225eeaa6f90c25009334675f483aa874985da5ede14000000006a473044022067027594ebd867794b1c98a308d926fe6765a575635644dd86e922052a8111c002200df6d5a4e6b12eaa582873ad1534a8dd5cf5eda116c7e7c7efec3efd107b7b9d41210366ab1803a73bbf674b301af200b9ef2027bc12372054d6e2159d0226fcff591dffffffff0264000000000000001976a9149f9878814d4ac95dcb01a45cf4f47e4243dcfc3388ac04000000000000001976a91499621f2f7e67cc363a8855f2ad805d5bf72c0fec88ac0000000000")
	sources[id] = src

	id, src = TxSrcFromBEEF(t, "0100beef01fe42830d000b02fdba05003f8ebd318392d16df651c58ec61d153dea5c4c91d2b7c8f0e5e058b1dc65c462fdbb05022d476e68e2de750cd818542f7e67e5759b41342a7099cdef2af2529dc792a58401fddc02000ec96ba9d747237868f1d2c86e47268c26ef36f6c94a1912b3733314d633bdf201fd6f010072a3b0ab6b21cc40b3d19ac7939ab6f78cb3a0183a7b4bfb6a7d59f2f016451701b600d7a7c1fed5491b1a56caa519da77897df5cf40d4bf68338f5982f29231532801015a0004ac4da4093d73e32c6fa18d1e54e7b105c8ff4e2f576546f4ae6719111ab884012c009d9659c893f191fcae323cb131248ad0cf62b5d453a7c6ebcc03fe37bf14a3d4011700a0c1489667907f2af5c1e296bcc9f306bea2bcb4380bcb037c2339d568700eb0010a0081c97c06ab9720c1160e893fbda97a84d00616ed5a709403df1251dd9f1c5f310104008bd6f0d52d27d6c7bf8445797e1955e6915001a2d3d112fe92f085445c1877730103004616b36c0aef0a3a7007687709683109063502a8d774d1e15a5f74bd1d8a5883010000a9c52f139127db83df7dd23e73656fc883622d83197296f1a298d22baa151d9a06010000000171f98beef012b4a8dad0acff55dfe1ce09dc680f55eb8f3b93621d369f0b94e3010000006b483045022100b9a1fccba25c7f079a594ede2596f399d660d47e0b7765d51a75ec44f8d20e53022022872b14b7270ad3a96844c15036776c1e03e77dedc3b1e76ded95ec8d8eafae4121038ef4bbd95c86e7c84451509a9a21c353ec98a948610a7a467d1b0206e4f7d9f0ffffffff020b000000000000001976a9143ffda33164eae9530ff261777b419c49ec36f9b688ac440c0300000000001976a914f05ea9383d3d59df1eef949f5f446ba9d2bbf7ac88ac00000000010001000000012d476e68e2de750cd818542f7e67e5759b41342a7099cdef2af2529dc792a584010000006a47304402207097290a8d6e08198929abb49794f46b479186174d77fe35132ff894551acb9802207afaee1405fab2346d92017054c83346f5d112cab521f07407500be4706c8f544121028cf7d7a2acc018baff58cbbd3f89395218c50a5b30c7e9b5f0a95f5f8988c012ffffffff020c2b0000000000001976a9146ff6dd8608b17c1ee7bb92defdc4ec6e3ca1a56088ac37e10200000000001976a914189a648dc4549073fd2cedff94688807e754a7d288ac000000000001000000013b95c65f45913abd2b948489a111079ae85e55b395a975c96fa477ea5c0f74e3010000006a473044022021cd63b4f7cff0760405174a2e74b1a81ab957f6546b0c2d84a6df3ce82a6ac6022059ba2373b6b1bbefd99ca4b0e5c4b6be6fc8a828eb6a0a456255cf84b02743e24121022de6e3f77c0e53625fcca43df3dd2a634a3909f7fcd4c4d947876760e2544abfffffffff0264000000000000001976a9141539936ebf76f0f0f78b223545238152ca0f6cf488acd2e00200000000001976a9140253efeedd43b4bb2f713f0b73f358143d71acdb88ac000000000001000000014a011070c3f14e63a4a188c0f87837b01abe8290d49e17e1b3b51644954dadbd010000006b483045022100f458180c028f17bac03a95f14141f9c5fc77964d570fab4cebee2b16dcabc3d002201c91e2778f8e0bce523da5ee4e682cd85dff7698a9feb3461879eb424386cb01412103b71b611936c48df959bbfc01abac9c9cdc7a4fa564d13777e7772b0581ddc5a2ffffffff020b000000000000001976a9148b1e270b2787a9a159b353cfa3337f909239fd3c88acc6e00200000000001976a914db17bd8a8711b30d1e0048107d9565517ced1f2e88ac00000000000100000001b654ad6fc865c7f1ac147342bfa528a44505a8cd0f4fe85d23c3ef75fae21941010000006a473044022027153a12a930608fa6380a6126ab70c4380bec1e4609b1b5e9fd6701fe5392a702205d20c6da5f36b34ad4f6775f28843ceb1c5865154e67adc66f226b70bdc83319412102ff9b41495e940cc1de05b599d1d0d6f53e14f15178b67e8de00b785ecdf9d4eaffffffff0264000000000000001976a914790b92b33e746411e27fb1dfb280abbbace3229c88ac61e00200000000001976a914224987cce1af70e7d23395c6977f9a4488cc329e88ac000000000001000000018cd3664f6d35aab4fd3c056c4e9b3c0ead5f3965eb425ce729b25d9305dea59e010000006b483045022100a011eec1088b833fe4fb9e7dae616654250bdd431411d480a148703d4b39be3802206c71cd8769c0b7b523496b754a568c19440f3c57a0bf97d833936a8ae88275a44121022ac3f8f8666da5c7449764f72400787ec80cf385da6d7a2660ee0695ac9aa4aeffffffff0264000000000000001976a914bee1ac8bbba0840cd965b5289cfd4d8b9514474588acfcdf0200000000001976a914ef6631ea873d78c77fdc05112ac7cf367418374288ac0000000000")
	sources[id] = src

	// and:
	theTx := TxFromRaw(t, "0100000005f0514e101c685bb48cbc2d79670bc0857eeee02b743cf0828a1adc30a86e7c9e0000000000ffffffff3a8db70c78fb351eb81218117aaa3cf97d504d43a27906d55de1b8ff26d0877c0000000000ffffffffc76dc34e4617ec07c9ea3510ee5d9bda2ac1c43fe930f787f934115d16ce5bfb0000000000ffffffffaef16b9f2d9363e4cac281fda82f15b8a434280e08204b782727808e9d1437260100000000ffffffff5ed00276113ddaf7c1db4894fafb79a78812a47bce614d00827da8662f961a270000000000ffffffff0265000000000000001976a9142fc9b0396256e15c8eedc36233eced559935ddad88ac23000000000000001976a91488d411324bfac5de6bd5a427ba465dd82f50b08288ac00000000")

	hydrateInputs(t, sources, theTx.Inputs)

	// when:
	log.Println("theTx", theTx.TxID().String())
	beef, err := theTx.BEEFHex()
	if err != nil {
		t.Fatalf("failed to generate BEEF hex, %v", err)
	}

	// then:
	_, err = NewTransactionFromBEEFHex(beef)
	if err != nil {
		t.Fatalf("failed to parse restored transaction, %v", err)
	}
}

type SourceTx struct {
	Tx      *Transaction // Parsed transaction.
	HadBeef bool         // Indicates if the transaction originated from a BEEF format.
}

func TxSrcFromBEEF(t testing.TB, beef string) (id string, sourceTx *SourceTx) {
	tx, err := NewTransactionFromBEEFHex(beef)
	if err != nil {
		t.Fatalf("failed to parse BEEF transaction, %v \n BEEF: %s", err, beef)
	}

	return tx.TxID().String(), &SourceTx{Tx: tx, HadBeef: true}
}

func TxFromRaw(t testing.TB, raw string) *Transaction {
	tx, err := NewTransactionFromHex(raw)
	if err != nil {
		t.Fatalf("failed to parse raw transaction, %v \n raw tx: %s", err, raw)
	}

	return tx
}

func hydrateInputs(t testing.TB, sourceTxs map[string]*SourceTx, inputs []*TransactionInput) {
	for _, input := range inputs {
		sourceTxID := input.SourceTXID.String()
		val := sourceTxs[sourceTxID]
		if val == nil {
			t.Fatalf("input %s not found in sourceTxs", sourceTxID)
		} else if val.Tx == nil {
			t.Fatalf("sourceTx %s is nil", sourceTxID)
		} else {
			input.SourceTransaction = val.Tx
			if val.HadBeef {
				continue
			}
		}

		hydrateInputs(t, sourceTxs, input.SourceTransaction.Inputs)
	}
}

func TestMakeTxidOnlyAndBytes(t *testing.T) {
	// Decode the BEEF data from hex string
	beefBytes, err := hex.DecodeString(BEEFSet)
	require.NoError(t, err)

	// Create a new Beef object
	beef, err := NewBeefFromBytes(beefBytes)
	require.NoError(t, err)

	knownTxID := "b1fc0f44ba629dbdffab9e34fcc4faf9dbde3560a7365c55c26fe4daab052aac"

	beef.MakeTxidOnly(knownTxID)

	_, err = beef.Bytes() // <--------- it panics here
	require.NoError(t, err)
<<<<<<< HEAD
	_ = beef.ToLogString()
=======
>>>>>>> 9ce63eb3
}<|MERGE_RESOLUTION|>--- conflicted
+++ resolved
@@ -1246,8 +1246,5 @@
 
 	_, err = beef.Bytes() // <--------- it panics here
 	require.NoError(t, err)
-<<<<<<< HEAD
 	_ = beef.ToLogString()
-=======
->>>>>>> 9ce63eb3
 }