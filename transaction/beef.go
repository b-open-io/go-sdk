package transaction

import (
	"bytes"
	"encoding/binary"
	"encoding/hex"
	"fmt"

	"github.com/bsv-blockchain/go-sdk/chainhash"
	"github.com/bsv-blockchain/go-sdk/transaction/chaintracker"
	"github.com/bsv-blockchain/go-sdk/util"
)

// Beef is a set of Transactions and their MerklePaths.
// Each Transaction can be RawTx, RawTxAndBumpIndex, or TxIDOnly.
// It's useful when transporting multiple transactions all at once.
// Txid only can be used in the case that the recipient already has that tx.
type Beef struct {
	Version      uint32
	BUMPs        []*MerklePath
	Transactions map[string]*BeefTx
}

func NewBeef() *Beef {
	return &Beef{
		Version:      BEEF_V2,
		BUMPs:        []*MerklePath{},
		Transactions: make(map[string]*BeefTx),
	}
}

const BEEF_V1 = uint32(4022206465)     // BRC-64
const BEEF_V2 = uint32(4022206466)     // BRC-96
const ATOMIC_BEEF = uint32(0x01010101) // BRC-95

func (t *Transaction) FromBEEF(beef []byte) error {
	tx, err := NewTransactionFromBEEF(beef)
	if err != nil {
		return fmt.Errorf("failed to parse BEEF bytes: %w", err)
	}
	*t = *tx
	return nil
}

func NewBeefV1() *Beef {
	return newEmptyBeef(BEEF_V1)
}

func NewBeefV2() *Beef {
	return newEmptyBeef(BEEF_V2)
}

func newEmptyBeef(version uint32) *Beef {
	return &Beef{
		Version:      version,
		BUMPs:        []*MerklePath{},
		Transactions: make(map[string]*BeefTx),
	}
}

func readBeefTx(reader *bytes.Reader, BUMPs []*MerklePath) (*map[string]*BeefTx, error) {
	var numberOfTransactions util.VarInt
	_, err := numberOfTransactions.ReadFrom(reader)
	if err != nil {
		return nil, err
	}

	txs := make(map[string]*BeefTx, 0)
	for i := 0; i < int(numberOfTransactions); i++ {
		formatByte, err := reader.ReadByte()
		if err != nil {
			return nil, err
		}
		var beefTx BeefTx
		beefTx.DataFormat = DataFormat(formatByte)
		beefTx.Transaction = &Transaction{}

		if beefTx.DataFormat > TxIDOnly {
			return nil, fmt.Errorf("invalid data format: %d", formatByte)
		}

		if beefTx.DataFormat == TxIDOnly {
			var txid chainhash.Hash
			_, err = reader.Read(txid[:])
			beefTx.KnownTxID = &txid
			if err != nil {
				return nil, err
			}
			txs[txid.String()] = &beefTx
		} else {
			bump := beefTx.DataFormat == RawTxAndBumpIndex
			// read the index of the bump
			var bumpIndex util.VarInt
			if bump {
				_, err := bumpIndex.ReadFrom(reader)
				if err != nil {
					return nil, err
				}
				beefTx.BumpIndex = int(bumpIndex)
			}
			// read the transaction data
			_, err = beefTx.Transaction.ReadFrom(reader)
			if err != nil {
				return nil, err
			}
			// attach the bump
			if bump {
				beefTx.Transaction.MerklePath = BUMPs[int(bumpIndex)]
			}

			for _, input := range beefTx.Transaction.Inputs {
				sourceTxid := input.SourceTXID.String()
				if sourceObj, ok := txs[sourceTxid]; ok {
					input.SourceTransaction = sourceObj.Transaction
					// TODO: Need to update logic to match ts-sdk
					// } else if beefTx.Transaction.MerklePath == nil && beefTx.KnownTxID == nil {
					// return nil, fmt.Errorf("reference to unknown txid in bump: %s", sourceTxid)
				}
			}

			txs[beefTx.Transaction.TxID().String()] = &beefTx
		}

	}

	return &txs, nil
}

func NewBeefFromBytes(beef []byte) (*Beef, error) {
	reader := bytes.NewReader(beef)

	version, err := readVersion(reader)
	if err != nil {
		return nil, err
	}

	if version == BEEF_V1 {
		BUMPs, err := readBUMPs(reader)
		if err != nil {
			return nil, err
		}

		txs, _, err := readAllTransactions(reader, BUMPs)
		if err != nil {
			return nil, err
		}

		// run through the txs map and convert to BeefTx
		beefTxs := make(map[string]*BeefTx, len(txs))
		for _, tx := range txs {
			if tx.MerklePath != nil {
				// find which bump index this tx is in
				idx := -1
				for i, bump := range BUMPs {
					for _, leaf := range bump.Path[0] {
						if leaf.Hash != nil && tx.TxID().Equal(*leaf.Hash) {
							idx = i
						}
					}
				}
				beefTxs[tx.TxID().String()] = &BeefTx{
					DataFormat:  RawTxAndBumpIndex,
					Transaction: tx,
					BumpIndex:   idx,
				}
			} else {
				beefTxs[tx.TxID().String()] = &BeefTx{
					DataFormat:  RawTx,
					Transaction: tx,
				}
			}
		}

		return &Beef{
			Version:      version,
			BUMPs:        BUMPs,
			Transactions: beefTxs,
		}, nil
	}

	BUMPs, err := readBUMPs(reader)
	if err != nil {
		return nil, err
	}

	txs, err := readBeefTx(reader, BUMPs)
	if err != nil {
		return nil, err
	}

	return &Beef{
		Version:      version,
		BUMPs:        BUMPs,
		Transactions: *txs,
	}, nil
}

func NewBeefFromAtomicBytes(beef []byte) (*Beef, *chainhash.Hash, error) {
	if len(beef) < 36 {
		return nil, nil, fmt.Errorf("provided atomic BEEF length (%d) is too short", len(beef))
	} else if version := binary.LittleEndian.Uint32(beef[:4]); version != ATOMIC_BEEF {
		return nil, nil, fmt.Errorf("version %d is not atomic BEEF", version)
	} else if txid, err := chainhash.NewHash(beef[4:36]); err != nil {
		return nil, nil, fmt.Errorf("invalid txid: %w", err)
	} else if b, err := NewBeefFromBytes(beef[36:]); err != nil {
		return nil, nil, fmt.Errorf("invalid BEEF: %w", err)
	} else {
		return b, txid, nil
	}
}

func ParseBeef(beefBytes []byte) (*Beef, *Transaction, *chainhash.Hash, error) {
	if len(beefBytes) < 4 {
		return nil, nil, nil, fmt.Errorf("invalid-version")
	}
	version := binary.LittleEndian.Uint32(beefBytes[:4])
	switch version {
	case ATOMIC_BEEF:
		if len(beefBytes) < 36 {
			return nil, nil, nil, fmt.Errorf("invalid-atomic-beef")
		}
		if txid, err := chainhash.NewHash(beefBytes[4:36]); err != nil {
			return nil, nil, nil, fmt.Errorf("invalid txid: %w", err)
		} else if b, err := NewBeefFromBytes(beefBytes[36:]); err != nil {
			return nil, nil, nil, fmt.Errorf("invalid BEEF: %w", err)
		} else {
			return b, b.FindTransaction(txid.String()), txid, nil
		}
	case BEEF_V1:
		if tx, err := NewTransactionFromBEEF(beefBytes); err != nil {
			return nil, nil, nil, err
		} else if b, err := NewBeefFromTransaction(tx); err != nil {
			return nil, nil, nil, err
		} else {
			return b, tx, tx.TxID(), nil
		}
	case BEEF_V2:
		if beef, err := NewBeefFromBytes(beefBytes); err != nil {
			return nil, nil, nil, err
		} else {
			return beef, nil, nil, nil
		}
	default:
		return nil, nil, nil, fmt.Errorf("invalid-atomic-beef")
	}
}

func NewBeefFromTransaction(t *Transaction) (*Beef, error) {
	if t == nil {
		return nil, fmt.Errorf("transaction is nil")
	}
	beef := NewBeefV2()
	bumpMap := map[uint32]int{}
	txns := map[string]*Transaction{t.TxID().String(): t}
	ancestors, err := t.collectAncestors(txns, false)
	if err != nil {
		return nil, err
	}
	for _, txid := range ancestors {
		tx := txns[txid]
		if tx.MerklePath == nil {
			continue
		}
		if bumpIdx, ok := bumpMap[tx.MerklePath.BlockHeight]; !ok {
			bumpMap[tx.MerklePath.BlockHeight] = len(beef.BUMPs)
			beef.BUMPs = append(beef.BUMPs, tx.MerklePath)
		} else {
			err = beef.BUMPs[bumpIdx].Combine(tx.MerklePath)
			if err != nil {
				return nil, err
			}
		}
	}
	for _, txid := range ancestors {
		tx := txns[txid]
		beefTx := &BeefTx{
			Transaction: tx,
		}
		if tx.MerklePath != nil {
			beefTx.DataFormat = RawTxAndBumpIndex
			beefTx.BumpIndex = bumpMap[tx.MerklePath.BlockHeight]
		} else {
			beefTx.DataFormat = RawTx
		}
		beef.Transactions[txid] = beefTx
	}
	return beef, nil
}

func readVersion(reader *bytes.Reader) (uint32, error) {
	var version uint32
	err := binary.Read(reader, binary.LittleEndian, &version)
	if err != nil {
		return 0, err
	}
	if version != BEEF_V1 && version != BEEF_V2 {
		return 0, fmt.Errorf("invalid BEEF version. expected %d or %d, received %d", BEEF_V1, BEEF_V2, version)
	}
	return version, nil
}

func readBUMPs(reader *bytes.Reader) ([]*MerklePath, error) {
	var numberOfBUMPs util.VarInt
	_, err := numberOfBUMPs.ReadFrom(reader)
	if err != nil {
		return nil, err
	}

	BUMPs := make([]*MerklePath, numberOfBUMPs)
	for i := 0; i < int(numberOfBUMPs); i++ {
		BUMPs[i], err = NewMerklePathFromReader(reader)
		if err != nil {
			return nil, err
		}
	}
	return BUMPs, nil
}

func readTransactionsGetLast(reader *bytes.Reader, BUMPs []*MerklePath) (*Transaction, error) {
	_, tx, err := readAllTransactions(reader, BUMPs)
	if err != nil {
		return nil, err
	}
	return tx, nil
}

func readAllTransactions(reader *bytes.Reader, BUMPs []*MerklePath) (map[string]*Transaction, *Transaction, error) {
	var numberOfTransactions util.VarInt
	_, err := numberOfTransactions.ReadFrom(reader)
	if err != nil {
		return nil, nil, err
	}

	transactions := make(map[string]*Transaction, 0)
	var tx *Transaction
	for i := 0; i < int(numberOfTransactions); i++ {
		tx = &Transaction{}
		_, err = tx.ReadFrom(reader)
		if err != nil {
			return nil, nil, err
		}
		txid := tx.TxID()
		hasBump := make([]byte, 1)
		_, err = reader.Read(hasBump)
		if err != nil {
			return nil, nil, err
		}
		if hasBump[0] != 0 {
			var pathIndex util.VarInt
			_, err = pathIndex.ReadFrom(reader)
			if err != nil {
				return nil, nil, err
			}
			tx.MerklePath = BUMPs[int(pathIndex)]
		}
		for _, input := range tx.Inputs {
			sourceTxid := input.SourceTXID.String()
			if sourceObj, ok := transactions[sourceTxid]; ok {
				input.SourceTransaction = sourceObj
			} else if tx.MerklePath == nil {
				panic(fmt.Sprintf(
					"There is no Merkle Path or Source Transaction for outpoint: %s, %d",
					sourceTxid,
					input.SourceTxOutIndex,
				))
			}
		}
		transactions[txid.String()] = tx
	}

	return transactions, tx, nil
}

func NewTransactionFromBEEFHex(beefHex string) (*Transaction, error) {
	if beef, err := hex.DecodeString(beefHex); err != nil {
		return nil, err
	} else {
		return NewTransactionFromBEEF(beef)
	}
}

func (t *Transaction) BEEF() ([]byte, error) {
	b := new(bytes.Buffer)
	err := binary.Write(b, binary.LittleEndian, BEEF_V1)
	if err != nil {
		return nil, err
	}
	bumps := []*MerklePath{}
	bumpMap := map[uint32]int{}
	txns := map[string]*Transaction{t.TxID().String(): t}
	ancestors, err := t.collectAncestors(txns, false)
	if err != nil {
		return nil, err
	}
	for _, txid := range ancestors {
		tx := txns[txid]
		if tx.MerklePath == nil {
			continue
		}
		if _, ok := bumpMap[tx.MerklePath.BlockHeight]; !ok {
			bumpMap[tx.MerklePath.BlockHeight] = len(bumps)
			bumps = append(bumps, tx.MerklePath)
		} else {
			err := bumps[bumpMap[tx.MerklePath.BlockHeight]].Combine(tx.MerklePath)
			if err != nil {
				return nil, err
			}
		}
	}

	b.Write(util.VarInt(len(bumps)).Bytes())
	for _, bump := range bumps {
		b.Write(bump.Bytes())
	}
	b.Write(util.VarInt(len(txns)).Bytes())
	for _, txid := range ancestors {
		tx := txns[txid]
		b.Write(tx.Bytes())
		if tx.MerklePath != nil {
			b.Write([]byte{1})
			b.Write(util.VarInt(bumpMap[tx.MerklePath.BlockHeight]).Bytes())
		} else {
			b.Write([]byte{0})
		}
	}
	return b.Bytes(), nil
}

func (t *Transaction) BEEFHex() (string, error) {
	if beef, err := t.BEEF(); err != nil {
		return "", err
	} else {
		return hex.EncodeToString(beef), nil
	}
}

func (t *Transaction) collectAncestors(txns map[string]*Transaction, allowPartial bool) ([]string, error) {
	txid := t.TxID().String()
	if t.MerklePath != nil {
		return []string{txid}, nil
	}
	ancestors := make([]string, 0)
	for _, input := range t.Inputs {
		if input.SourceTransaction == nil {
			if allowPartial {
				continue
			} else {
				return nil, fmt.Errorf("missing previous transaction for %s", t.TxID())
			}
		}
		sourceTxid := input.SourceTXID.String()
		txns[sourceTxid] = input.SourceTransaction
		if grands, err := input.SourceTransaction.collectAncestors(txns, allowPartial); err != nil {
			return nil, err
		} else {
			ancestors = append(grands, ancestors...)
		}
	}
	ancestors = append(ancestors, txid)

	found := make(map[string]struct{})
	results := make([]string, 0, len(ancestors))
	for _, ancestor := range ancestors {
		if _, ok := found[ancestor]; !ok {
			results = append(results, ancestor)
			found[ancestor] = struct{}{}
		}
	}

	return results, nil
}

func (b *Beef) FindBump(txid string) *MerklePath {
	idHash, _ := chainhash.NewHashFromHex(txid)
	if idHash == nil {
		return nil
	}
	for _, bump := range b.BUMPs {
		for _, leaf := range bump.Path[0] {
			if leaf.Hash != nil && leaf.Hash.Equal(*idHash) {
				return bump
			}
		}
	}
	return nil
}

func (b *Beef) FindTransaction(txid string) *Transaction {
	if beefTx := b.findTxid(txid); beefTx != nil {
		return beefTx.Transaction
	}
	return nil
}

func (b *Beef) FindTransactionForSigning(txid string) *Transaction {
	beefTx := b.findTxid(txid)
	if beefTx == nil {
		return nil
	}

	for _, input := range beefTx.Transaction.Inputs {
		if input.SourceTransaction == nil {
			itx := b.findTxid(input.SourceTXID.String())
			if itx != nil {
				input.SourceTransaction = itx.Transaction
			}
		}
	}

	return beefTx.Transaction
}

func (b *Beef) FindAtomicTransaction(txid string) *Transaction {
	beefTx := b.findTxid(txid)
	if beefTx == nil {
		return nil
	}

	var addInputProof func(beef *Beef, tx *Transaction)
	addInputProof = func(beef *Beef, tx *Transaction) {
		mp := beef.FindBump(tx.TxID().String())
		if mp != nil {
			tx.MerklePath = mp
		} else {
			for _, input := range tx.Inputs {
				if input.SourceTransaction == nil {
					itx := beef.findTxid(input.SourceTXID.String())
					if itx != nil {
						input.SourceTransaction = itx.Transaction
					}
				}
				if input.SourceTransaction != nil {
					mp := beef.FindBump(input.SourceTransaction.TxID().String())
					if mp != nil {
						input.SourceTransaction.MerklePath = mp
					} else {
						addInputProof(beef, input.SourceTransaction)
					}
				}
			}
		}
	}

	addInputProof(b, beefTx.Transaction)

	return beefTx.Transaction
}

func (b *Beef) MergeBump(bump *MerklePath) int {
	var bumpIndex *int
	// If this proof is identical to another one previously added, we use that first.
	// Otherwise, we try to merge it with proofs from the same block.
	for i, existingBump := range b.BUMPs {
		if existingBump == bump { // Literally the same
			return i
		}
		if existingBump.BlockHeight == bump.BlockHeight {
			// Probably the same...
			rootA, err := existingBump.ComputeRoot(nil)
			if err != nil {
				return -1
			}
			rootB, err := bump.ComputeRoot(nil)
			if err != nil {
				return -1
			}
			if rootA == rootB {
				// Definitely the same... combine them to save space
				_ = existingBump.Combine(bump)
				bumpIndex = &i
				break
			}
		}
	}

	// if the proof is not yet added, add a new path.
	if bumpIndex == nil {
		newIndex := len(b.BUMPs)
		b.BUMPs = append(b.BUMPs, bump)
		bumpIndex = &newIndex
	}

	// review if any transactions are proven by this bump
	for _, tx := range b.Transactions {
		txid := tx.Transaction.TxID()
		if tx.Transaction.MerklePath == nil {
			for _, node := range b.BUMPs[*bumpIndex].Path[0] {
				if node.Hash != nil && node.Hash.Equal(*txid) {
					tx.Transaction.MerklePath = b.BUMPs[*bumpIndex]
					break
				}
			}
		}
	}

	return *bumpIndex
}

func (b *Beef) findTxid(txid string) *BeefTx {
	if tx, ok := b.Transactions[txid]; ok {
		return tx
	}
	return nil
}

func (b *Beef) MakeTxidOnly(txid string) *BeefTx {
	tx, ok := b.Transactions[txid]
	if !ok {
		return nil
	}
	if tx.DataFormat == TxIDOnly {
		return tx
	}
	if knownTxID, err := chainhash.NewHashFromHex(txid); err != nil {
		return nil
	} else {
		tx = &BeefTx{
			DataFormat: TxIDOnly,
			KnownTxID:  knownTxID,
		}
		b.Transactions[txid] = tx
		return tx
	}
}

func (b *Beef) MergeRawTx(rawTx []byte, bumpIndex *int) (*BeefTx, error) {
	tx := &Transaction{}
	reader := bytes.NewReader(rawTx)
	_, err := tx.ReadFrom(reader)
	if err != nil {
		return nil, err
	}

	txid := tx.TxID().String()
	b.RemoveExistingTxid(txid)

	beefTx := &BeefTx{
		DataFormat:  RawTx,
		Transaction: tx,
	}

	if bumpIndex != nil {
		if *bumpIndex < 0 || *bumpIndex >= len(b.BUMPs) {
			return nil, fmt.Errorf("invalid bump index")
		}
		beefTx.Transaction.MerklePath = b.BUMPs[*bumpIndex]
		beefTx.DataFormat = RawTxAndBumpIndex
	}

	b.Transactions[txid] = beefTx
	b.tryToValidateBumpIndex(beefTx)

	return beefTx, nil
}

// RemoveExistingTxid removes an existing transaction from the BEEF, given its TXID
func (b *Beef) RemoveExistingTxid(txid string) {
	delete(b.Transactions, txid)
}

func (b *Beef) tryToValidateBumpIndex(tx *BeefTx) {
	if tx.DataFormat == TxIDOnly || tx.Transaction == nil || tx.Transaction.MerklePath == nil {
		return
	}
	txid := tx.Transaction.TxID()
	for _, node := range tx.Transaction.MerklePath.Path[0] {
		if node.Hash != nil && node.Hash.Equal(*txid) {
			return
		}
	}
	tx.Transaction.MerklePath = nil
}

func (b *Beef) MergeTransaction(tx *Transaction) (*BeefTx, error) {
	txid := tx.TxID().String()
	b.RemoveExistingTxid(txid)

	var bumpIndex *int
	if tx.MerklePath != nil {
		index := b.MergeBump(tx.MerklePath)
		bumpIndex = &index
	}

	newTx := &BeefTx{
		DataFormat:  RawTx,
		Transaction: tx,
	}
	if bumpIndex != nil {
		newTx.DataFormat = RawTxAndBumpIndex
		newTx.BumpIndex = *bumpIndex
	}

	b.Transactions[txid] = newTx
	b.tryToValidateBumpIndex(newTx)

	if bumpIndex == nil {
		for _, input := range tx.Inputs {
			if input.SourceTransaction != nil {
				if _, err := b.MergeTransaction(input.SourceTransaction); err != nil {
					return nil, err
				}
			}
		}
	}

	return newTx, nil
}

func (b *Beef) MergeTxidOnly(txid string) *BeefTx {
	tx := b.findTxid(txid)
	if tx == nil {
		knownTxID, err := chainhash.NewHashFromHex(txid)
		if err != nil {
			return nil
		}
		tx = &BeefTx{
			DataFormat: TxIDOnly,
			KnownTxID:  knownTxID,
		}
		b.Transactions[txid] = tx
		b.tryToValidateBumpIndex(tx)
	}
	return tx
}

func (b *Beef) MergeBeefTx(btx *BeefTx) (*BeefTx, error) {
	if btx == nil || btx.Transaction == nil {
		return nil, fmt.Errorf("nil transaction")
	}
	beefTx := b.findTxid(btx.Transaction.TxID().String())
	if btx.DataFormat == TxIDOnly && beefTx == nil {
		beefTx = b.MergeTxidOnly(btx.KnownTxID.String())
	} else if btx.Transaction != nil && (beefTx == nil || beefTx.DataFormat == TxIDOnly) {
		var err error
		beefTx, err = b.MergeTransaction(btx.Transaction)
		if err != nil {
			return nil, err
		}
	}
	return beefTx, nil
}

func (b *Beef) MergeBeefBytes(beef []byte) error {
	otherBeef, err := NewBeefFromBytes(beef)
	if err != nil {
		return err
	}
	return b.MergeBeef(otherBeef)
}

func (b *Beef) MergeBeef(otherBeef *Beef) error {
	for _, bump := range otherBeef.BUMPs {
		b.MergeBump(bump)
	}

	for _, tx := range otherBeef.Transactions {
		if _, err := b.MergeBeefTx(tx); err != nil {
			return err
		}
	}

	return nil
}

type verifyResult struct {
	valid bool
	roots map[uint32]string
}

func (b *Beef) IsValid(allowTxidOnly bool) bool {
	r := b.verifyValid(allowTxidOnly)
	return r.valid
}

func (b *Beef) Verify(chainTracker chaintracker.ChainTracker, allowTxidOnly bool) (bool, error) {
	r := b.verifyValid(allowTxidOnly)
	if !r.valid {
		return false, nil
	}
	for height, root := range r.roots {
		h, err := chainhash.NewHashFromHex(root)
		if err != nil {
			return false, err
		}
		ok, err := chainTracker.IsValidRootForHeight(h, height)
		if err != nil || !ok {
			return false, err
		}
	}
	return true, nil
}

// SortTxs sorts the transactions in the BEEF by dependency order.
func (b *Beef) SortTxs() struct {
	MissingInputs     []string
	NotValid          []string
	Valid             []string
	WithMissingInputs []string
	TxidOnly          []string
} {
	type sortResult struct {
		MissingInputs     []string
		NotValid          []string
		Valid             []string
		WithMissingInputs []string
		TxidOnly          []string
	}

	res := sortResult{}

	// Collect all transactions into a slice for sorting and keep track of which txid is valid
	allTxs := make([]*BeefTx, 0, len(b.Transactions))
	validTxids := map[string]bool{}
	missing := map[string]bool{}

	for txid, beefTx := range b.Transactions {
		allTxs = append(allTxs, beefTx)
		// Mark transactions with proof or no inputs as valid
		if beefTx.Transaction != nil && beefTx.Transaction.MerklePath != nil {
			validTxids[txid] = true
		} else if beefTx.DataFormat == TxIDOnly && beefTx.KnownTxID != nil {
			res.TxidOnly = append(res.TxidOnly, txid)
			validTxids[txid] = true
		}
	}

	// Separate transactions that have at least one missing input
	queue := make([]*BeefTx, 0)
	for _, beefTx := range allTxs {
		if beefTx.Transaction != nil {
			hasMissing := false
			for _, in := range beefTx.Transaction.Inputs {
				if !validTxids[in.SourceTXID.String()] && b.findTxid(in.SourceTXID.String()) == nil {
					missing[in.SourceTXID.String()] = true
					hasMissing = true
				}
			}
			if hasMissing {
				res.WithMissingInputs = append(res.WithMissingInputs, beefTx.Transaction.TxID().String())
			} else {
				queue = append(queue, beefTx)
			}
		}
	}

	// Try to validate any transactions whose inputs are now known
	oldLen := -1
	for oldLen != len(queue) {
		oldLen = len(queue)
		newQueue := make([]*BeefTx, 0, len(queue))
		for _, beefTx := range queue {
			if beefTx.Transaction != nil {
				allInputsValid := true
				for _, in := range beefTx.Transaction.Inputs {
					if !validTxids[in.SourceTXID.String()] {
						allInputsValid = false
						break
					}
				}
				if allInputsValid {
					validTxids[beefTx.Transaction.TxID().String()] = true
					res.Valid = append(res.Valid, beefTx.Transaction.TxID().String())
				} else {
					newQueue = append(newQueue, beefTx)
				}
			}
		}
		queue = newQueue
	}

	// Now, whatever is left in queue is not valid
	for _, beefTx := range queue {
		if beefTx.Transaction != nil {
			res.NotValid = append(res.NotValid, beefTx.Transaction.TxID().String())
		}
	}

	for k := range missing {
		res.MissingInputs = append(res.MissingInputs, k)
	}
	return struct {
		MissingInputs     []string
		NotValid          []string
		Valid             []string
		WithMissingInputs []string
		TxidOnly          []string
	}(res)
}

func (b *Beef) verifyValid(allowTxidOnly bool) verifyResult {
	r := verifyResult{valid: false, roots: map[uint32]string{}}
	b.SortTxs() // Assume this sorts transactions in dependency order

	txids := make(map[string]bool)
	for _, tx := range b.Transactions {
		if tx.DataFormat == TxIDOnly {
			if !allowTxidOnly {
				return r
			}
			txids[tx.KnownTxID.String()] = true
		}
	}

	confirmComputedRoot := func(mp *MerklePath, txid string) bool {
		h, err := chainhash.NewHashFromHex(txid)
		if err != nil {
			return false
		}
		root, err := mp.ComputeRoot(h)
		if err != nil {
			return false
		}
		if existing, ok := r.roots[mp.BlockHeight]; ok && existing != root.String() {
			return false
		}
		r.roots[mp.BlockHeight] = root.String()
		return true
	}

	for _, mp := range b.BUMPs {
		for _, n := range mp.Path[0] {
			if n.Txid != nil && n.Hash != nil {
				if !confirmComputedRoot(mp, n.Hash.String()) {
					return r
				}
				txids[n.Hash.String()] = true
			}
		}
	}

	for txid, beefTx := range b.Transactions {
		if beefTx.DataFormat != TxIDOnly {
			for _, in := range beefTx.Transaction.Inputs {
				if !txids[in.SourceTXID.String()] {
					return r
				}
			}
		}
		txids[txid] = true
	}

	r.valid = true
	return r
}

// ToLogString returns a summary of `Beef` contents as multi-line string for debugging purposes.
func (b *Beef) ToLogString() string {
	var log string
	log += fmt.Sprintf(
		"BEEF with %d BUMPs and %d Transactions, isValid %t\n", len(b.BUMPs),
		len(b.Transactions),
		b.IsValid(true),
	)
	for i, bump := range b.BUMPs {
		log += fmt.Sprintf("  BUMP %d\n    block: %d\n    txids: [\n", i, bump.BlockHeight)
		for _, node := range bump.Path[0] {
			if node.Txid != nil {
				log += fmt.Sprintf("      '%s',\n", node.Hash.String())
			}
		}
		log += "    ]\n"
	}
<<<<<<< HEAD

=======
txLoop:
>>>>>>> 039fed84
	for i, tx := range b.Transactions {
		switch tx.DataFormat {
		case RawTx:
			log += fmt.Sprintf("  TX %s\n    txid: %s\n", i, tx.Transaction.TxID().String())
			log += fmt.Sprintf("    rawTx length=%d\n", len(tx.Transaction.Bytes()))
		case RawTxAndBumpIndex:
			log += fmt.Sprintf("  TX %s\n    txid: %s\n", i, tx.Transaction.TxID().String())
			log += fmt.Sprintf("    bumpIndex: %d\n", tx.Transaction.MerklePath.BlockHeight)
			log += fmt.Sprintf("    rawTx length=%d\n", len(tx.Transaction.Bytes()))
		case TxIDOnly:
			log += fmt.Sprintf("  TX %s\n    txid: %s\n", i, tx.KnownTxID.String())
			log += "    txidOnly\n"
			continue txLoop
		}

		if len(tx.Transaction.Inputs) > 0 {
			log += "    inputs: [\n"
			for _, input := range tx.Transaction.Inputs {
				log += fmt.Sprintf("      '%s',\n", input.SourceTXID.String())
			}
			log += fmt.Sprintf("    rawTx length=%d\n", len(tx.Transaction.Bytes()))
			if len(tx.Transaction.Inputs) > 0 {
				log += "    inputs: [\n"
				for _, input := range tx.Transaction.Inputs {
					log += fmt.Sprintf("      '%s',\n", input.SourceTXID.String())
				}
				log += "    ]\n"
			}
		}
	}
	return log
}

func (b *Beef) Clone() *Beef {
	c := &Beef{
		Version:      b.Version,
		BUMPs:        append([]*MerklePath(nil), b.BUMPs...),
		Transactions: make(map[string]*BeefTx, len(b.Transactions)),
	}
	for k, v := range b.Transactions {
		c.Transactions[k] = v
	}
	return c
}

func (b *Beef) TrimknownTxIDs(knownTxIDs []string) {
	knownTxIDSet := make(map[string]struct{}, len(knownTxIDs))
	for _, txid := range knownTxIDs {
		knownTxIDSet[txid] = struct{}{}
	}

	for txid, tx := range b.Transactions {
		if tx.DataFormat == TxIDOnly {
			if _, ok := knownTxIDSet[txid]; ok {
				delete(b.Transactions, txid)
			}
		}
	}
	// TODO: bumps could be trimmed to eliminate unreferenced proofs.
}

func (b *Beef) GetValidTxids() []string {
	r := b.SortTxs()
	return r.Valid
}

// AddComputedLeaves adds leaves that can be computed from row zero to the BUMP MerklePaths.
func (b *Beef) AddComputedLeaves() {
	for _, bump := range b.BUMPs {
		for row := 1; row < len(bump.Path); row++ {
			for _, leafL := range bump.Path[row-1] {
				if leafL.Hash != nil && (leafL.Offset&1) == 0 {
					leafR := findLeafByOffset(bump.Path[row-1], leafL.Offset+1)
					offsetOnRow := leafL.Offset >> 1
					if leafR != nil && leafR.Hash != nil && findLeafByOffset(bump.Path[row], offsetOnRow) == nil {
						bump.Path[row] = append(bump.Path[row], &PathElement{
							Offset: offsetOnRow,
							Hash:   MerkleTreeParent(leafL.Hash, leafR.Hash),
						})
					}
				}
			}
		}
	}
}

func findLeafByOffset(leaves []*PathElement, offset uint64) *PathElement {
	for _, leaf := range leaves {
		if leaf.Offset == offset {
			return leaf
		}
	}
	return nil
}

// Bytes returns the BEEF BRC-96 as a byte slice.
func (b *Beef) Bytes() ([]byte, error) {
	// version
	beef := make([]byte, 0)
	beef = append(beef, util.LittleEndianBytes(b.Version, 4)...)

	// bumps
	beef = append(beef, util.VarInt(len(b.BUMPs)).Bytes()...)
	for _, bump := range b.BUMPs {
		beef = append(beef, bump.Bytes()...)
	}

	// transactions / txids
	beef = append(beef, util.VarInt(len(b.Transactions)).Bytes()...)
	txs := make(map[string]struct{}, len(b.Transactions))
	var appendTx func(tx *BeefTx) error
	appendTx = func(tx *BeefTx) error {
		var txid string
		if tx.DataFormat == TxIDOnly {
			if tx.KnownTxID == nil {
				return fmt.Errorf("txid is nil")
			}
			txid = tx.KnownTxID.String()
		} else if tx.Transaction == nil {
			return fmt.Errorf("transaction is nil")
		} else {
			txid = tx.Transaction.TxID().String()
		}
		if _, ok := txs[txid]; ok {
			return nil
		}
		if tx.DataFormat == TxIDOnly {
			beef = append(beef, byte(tx.DataFormat))
			beef = append(beef, tx.KnownTxID[:]...)
		} else {
			for _, txin := range tx.Transaction.Inputs {
				if parentTx := b.findTxid(txin.SourceTXID.String()); parentTx != nil {
					if err := appendTx(parentTx); err != nil {
						return err
					}
				}
			}
			beef = append(beef, byte(tx.DataFormat))
			if tx.DataFormat == RawTxAndBumpIndex {
				beef = append(beef, util.VarInt(tx.BumpIndex).Bytes()...)
			}
			beef = append(beef, tx.Transaction.Bytes()...)
		}
		txs[txid] = struct{}{}
		return nil
	}
	for _, tx := range b.Transactions {
		if err := appendTx(tx); err != nil {
			return nil, err
		}
	}

	return beef, nil
}

func (b *Beef) AtomicBytes(txid *chainhash.Hash) ([]byte, error) {
	beef, err := b.Bytes()
	if err != nil {
		return nil, err
	}
	result := make([]byte, 0, 4+chainhash.HashSize+len(beef))
	result = append(result, util.LittleEndianBytes(ATOMIC_BEEF, 4)...)
	result = append(result, txid[:]...)
	result = append(result, beef...)

	return result, nil
}

func (b *Beef) TxidOnly() (*Beef, error) {
	c := &Beef{
		Version:      b.Version,
		BUMPs:        append([]*MerklePath(nil), b.BUMPs...),
		Transactions: make(map[string]*BeefTx, len(b.Transactions)),
	}
	for i, tx := range b.Transactions {
		idOnly := &BeefTx{
			DataFormat: TxIDOnly,
		}
		if tx.DataFormat == TxIDOnly {
			idOnly.KnownTxID = tx.KnownTxID
		} else {
			idOnly.KnownTxID = tx.Transaction.TxID()
		}
		c.Transactions[i] = idOnly
	}
	return c, nil
}<|MERGE_RESOLUTION|>--- conflicted
+++ resolved
@@ -960,11 +960,8 @@
 		}
 		log += "    ]\n"
 	}
-<<<<<<< HEAD
-
-=======
+
 txLoop:
->>>>>>> 039fed84
 	for i, tx := range b.Transactions {
 		switch tx.DataFormat {
 		case RawTx:
